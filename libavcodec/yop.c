/*
 * Psygnosis YOP decoder
 *
 * Copyright (C) 2010 Mohamed Naufal Basheer <naufal11@gmail.com>
 * derived from the code by
 * Copyright (C) 2009 Thomas P. Higdon <thomas.p.higdon@gmail.com>
 *
 * This file is part of FFmpeg.
 *
 * FFmpeg is free software; you can redistribute it and/or
 * modify it under the terms of the GNU Lesser General Public
 * License as published by the Free Software Foundation; either
 * version 2.1 of the License, or (at your option) any later version.
 *
 * FFmpeg is distributed in the hope that it will be useful,
 * but WITHOUT ANY WARRANTY; without even the implied warranty of
 * MERCHANTABILITY or FITNESS FOR A PARTICULAR PURPOSE.  See the GNU
 * Lesser General Public License for more details.
 *
 * You should have received a copy of the GNU Lesser General Public
 * License along with FFmpeg; if not, write to the Free Software
 * Foundation, Inc., 51 Franklin Street, Fifth Floor, Boston, MA 02110-1301 USA
 */

#include "libavutil/intreadwrite.h"
#include "libavutil/imgutils.h"

#include "avcodec.h"
#include "get_bits.h"
#include "internal.h"

typedef struct YopDecContext {
    AVFrame frame;
    AVCodecContext *avctx;

    int num_pal_colors;
    int first_color[2];
    int frame_data_length;

    uint8_t *low_nibble;
    uint8_t *srcptr;
    uint8_t *dstptr;
    uint8_t *dstbuf;
} YopDecContext;

// These tables are taken directly from:
// http://wiki.multimedia.cx/index.php?title=Psygnosis_YOP

/**
 * Lookup table for painting macroblocks. Bytes 0-2 of each entry contain
 * the macroblock positions to be painted (taken as (0, B0, B1, B2)).
 * Byte 3 contains the number of bytes consumed on the input,
 * equal to max(bytes 0-2) + 1.
 */
static const uint8_t paint_lut[15][4] =
    {{1, 2, 3, 4}, {1, 2, 0, 3},
     {1, 2, 1, 3}, {1, 2, 2, 3},
     {1, 0, 2, 3}, {1, 0, 0, 2},
     {1, 0, 1, 2}, {1, 1, 2, 3},
     {0, 1, 2, 3}, {0, 1, 0, 2},
     {1, 1, 0, 2}, {0, 1, 1, 2},
     {0, 0, 1, 2}, {0, 0, 0, 1},
     {1, 1, 1, 2},
    };

/**
 * Lookup table for copying macroblocks. Each entry contains the respective
 * x and y pixel offset for the copy source.
 */
static const int8_t motion_vector[16][2] =
    {{-4, -4}, {-2, -4},
     { 0, -4}, { 2, -4},
     {-4, -2}, {-4,  0},
     {-3, -3}, {-1, -3},
     { 1, -3}, { 3, -3},
     {-3, -1}, {-2, -2},
     { 0, -2}, { 2, -2},
     { 4, -2}, {-2,  0},
    };

static av_cold int yop_decode_init(AVCodecContext *avctx)
{
    YopDecContext *s = avctx->priv_data;
    s->avctx = avctx;

    if (avctx->width & 1 || avctx->height & 1 ||
        av_image_check_size(avctx->width, avctx->height, 0, avctx) < 0) {
        av_log(avctx, AV_LOG_ERROR, "YOP has invalid dimensions\n");
        return AVERROR_INVALIDDATA;
    }

<<<<<<< HEAD
    if (!avctx->extradata) {
        av_log(avctx, AV_LOG_ERROR, "extradata missing\n");
=======
    if (avctx->extradata_size < 3) {
        av_log(avctx, AV_LOG_ERROR, "Missing or incomplete extradata.\n");
>>>>>>> 06cf597c
        return AVERROR_INVALIDDATA;
    }

    avctx->pix_fmt = AV_PIX_FMT_PAL8;

    avcodec_get_frame_defaults(&s->frame);
    s->num_pal_colors = avctx->extradata[0];
    s->first_color[0] = avctx->extradata[1];
    s->first_color[1] = avctx->extradata[2];

    if (s->num_pal_colors + s->first_color[0] > 256 ||
        s->num_pal_colors + s->first_color[1] > 256) {
        av_log(avctx, AV_LOG_ERROR,
               "Palette parameters invalid, header probably corrupt\n");
        return AVERROR_INVALIDDATA;
    }

    return 0;
}

static av_cold int yop_decode_close(AVCodecContext *avctx)
{
    YopDecContext *s = avctx->priv_data;
    if (s->frame.data[0])
        avctx->release_buffer(avctx, &s->frame);
    return 0;
}

/**
 * Paint a macroblock using the pattern in paint_lut.
 * @param s codec context
 * @param tag the tag that was in the nibble
 */
static void yop_paint_block(YopDecContext *s, int tag)
{
    s->dstptr[0]                        = s->srcptr[0];
    s->dstptr[1]                        = s->srcptr[paint_lut[tag][0]];
    s->dstptr[s->frame.linesize[0]]     = s->srcptr[paint_lut[tag][1]];
    s->dstptr[s->frame.linesize[0] + 1] = s->srcptr[paint_lut[tag][2]];

    // The number of src bytes consumed is in the last part of the lut entry.
    s->srcptr += paint_lut[tag][3];
}

/**
 * Copy a previously painted macroblock to the current_block.
 * @param copy_tag the tag that was in the nibble
 */
static int yop_copy_previous_block(YopDecContext *s, int copy_tag)
{
    uint8_t *bufptr;

    // Calculate position for the copy source
    bufptr = s->dstptr + motion_vector[copy_tag][0] +
             s->frame.linesize[0] * motion_vector[copy_tag][1];
    if (bufptr < s->dstbuf) {
        av_log(s->avctx, AV_LOG_ERROR, "File probably corrupt\n");
        return AVERROR_INVALIDDATA;
    }

    s->dstptr[0]                        = bufptr[0];
    s->dstptr[1]                        = bufptr[1];
    s->dstptr[s->frame.linesize[0]]     = bufptr[s->frame.linesize[0]];
    s->dstptr[s->frame.linesize[0] + 1] = bufptr[s->frame.linesize[0] + 1];

    return 0;
}

/**
 * Return the next nibble in sequence, consuming a new byte on the input
 * only if necessary.
 */
static uint8_t yop_get_next_nibble(YopDecContext *s)
{
    int ret;

    if (s->low_nibble) {
        ret           = *s->low_nibble & 0xf;
        s->low_nibble = NULL;
    }else {
        s->low_nibble = s->srcptr++;
        ret           = *s->low_nibble >> 4;
    }
    return ret;
}

static int yop_decode_frame(AVCodecContext *avctx, void *data, int *got_frame,
                            AVPacket *avpkt)
{
    YopDecContext *s = avctx->priv_data;
    int tag, firstcolor, is_odd_frame;
    int ret, i, x, y;
    uint32_t *palette;

    if (s->frame.data[0])
        avctx->release_buffer(avctx, &s->frame);

    if (avpkt->size < 4 + 3*s->num_pal_colors) {
        av_log(avctx, AV_LOG_ERROR, "packet of size %d too small\n", avpkt->size);
        return AVERROR_INVALIDDATA;
    }

    ret = ff_get_buffer(avctx, &s->frame);
    if (ret < 0) {
        av_log(avctx, AV_LOG_ERROR, "get_buffer() failed\n");
        return ret;
    }

    s->dstbuf     = s->frame.data[0];
    s->dstptr     = s->frame.data[0];
    s->srcptr     = avpkt->data + 4;
    s->low_nibble = NULL;

    is_odd_frame = avpkt->data[0];
    if(is_odd_frame>1){
        av_log(avctx, AV_LOG_ERROR, "frame is too odd %d\n", is_odd_frame);
        return AVERROR_INVALIDDATA;
    }
    firstcolor   = s->first_color[is_odd_frame];
    palette      = (uint32_t *)s->frame.data[1];

    for (i = 0; i < s->num_pal_colors; i++, s->srcptr += 3) {
        palette[i + firstcolor] = (s->srcptr[0] << 18) |
                                  (s->srcptr[1] << 10) |
                                  (s->srcptr[2] << 2);
        palette[i + firstcolor] |= 0xFFU << 24 |
                                   (palette[i + firstcolor] >> 6) & 0x30303;
    }

    s->frame.palette_has_changed = 1;

    for (y = 0; y < avctx->height; y += 2) {
        for (x = 0; x < avctx->width; x += 2) {
            if (s->srcptr - avpkt->data >= avpkt->size) {
                av_log(avctx, AV_LOG_ERROR, "Packet too small.\n");
                return AVERROR_INVALIDDATA;
            }

            tag = yop_get_next_nibble(s);

            if (tag != 0xf) {
                yop_paint_block(s, tag);
            } else {
                tag = yop_get_next_nibble(s);
                ret = yop_copy_previous_block(s, tag);
                if (ret < 0) {
                    avctx->release_buffer(avctx, &s->frame);
                    return ret;
                }
            }
            s->dstptr += 2;
        }
        s->dstptr += 2*s->frame.linesize[0] - x;
    }

    *got_frame = 1;
    *(AVFrame *) data = s->frame;
    return avpkt->size;
}

AVCodec ff_yop_decoder = {
    .name           = "yop",
    .type           = AVMEDIA_TYPE_VIDEO,
    .id             = AV_CODEC_ID_YOP,
    .priv_data_size = sizeof(YopDecContext),
    .init           = yop_decode_init,
    .close          = yop_decode_close,
    .decode         = yop_decode_frame,
    .long_name      = NULL_IF_CONFIG_SMALL("Psygnosis YOP Video"),
};<|MERGE_RESOLUTION|>--- conflicted
+++ resolved
@@ -89,13 +89,8 @@
         return AVERROR_INVALIDDATA;
     }
 
-<<<<<<< HEAD
-    if (!avctx->extradata) {
-        av_log(avctx, AV_LOG_ERROR, "extradata missing\n");
-=======
     if (avctx->extradata_size < 3) {
         av_log(avctx, AV_LOG_ERROR, "Missing or incomplete extradata.\n");
->>>>>>> 06cf597c
         return AVERROR_INVALIDDATA;
     }
 
