--- conflicted
+++ resolved
@@ -748,17 +748,11 @@
         return -1;
     }
 
-<<<<<<< HEAD
     prestream = read_huffman_tables(f, prestream, buf + length - prestream);
-    if (!prestream)
-        return -1;
-=======
-    prestream = read_huffman_tables(f, prestream);
     if (!prestream) {
         av_log(f->avctx, AV_LOG_ERROR, "Error reading Huffman tables.\n");
         return AVERROR_INVALIDDATA;
     }
->>>>>>> dc745b76
 
     init_get_bits(&f->gb, buf + 4, 8 * bitstream_size);
 
