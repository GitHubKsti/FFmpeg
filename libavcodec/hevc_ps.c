/*
 * HEVC Parameter Set decoding
 *
 * Copyright (C) 2012 - 2103 Guillaume Martres
 * Copyright (C) 2012 - 2103 Mickael Raulet
 * Copyright (C) 2012 - 2013 Gildas Cocherel
 * Copyright (C) 2013 Vittorio Giovara
 *
 * This file is part of FFmpeg.
 *
 * FFmpeg is free software; you can redistribute it and/or
 * modify it under the terms of the GNU Lesser General Public
 * License as published by the Free Software Foundation; either
 * version 2.1 of the License, or (at your option) any later version.
 *
 * FFmpeg is distributed in the hope that it will be useful,
 * but WITHOUT ANY WARRANTY; without even the implied warranty of
 * MERCHANTABILITY or FITNESS FOR A PARTICULAR PURPOSE.  See the GNU
 * Lesser General Public License for more details.
 *
 * You should have received a copy of the GNU Lesser General Public
 * License along with FFmpeg; if not, write to the Free Software
 * Foundation, Inc., 51 Franklin Street, Fifth Floor, Boston, MA 02110-1301 USA
 */

#include "libavutil/imgutils.h"
#include "golomb.h"
#include "hevc.h"

static const uint8_t default_scaling_list_intra[] = {
    16, 16, 16, 16, 17, 18, 21, 24,
    16, 16, 16, 16, 17, 19, 22, 25,
    16, 16, 17, 18, 20, 22, 25, 29,
    16, 16, 18, 21, 24, 27, 31, 36,
    17, 17, 20, 24, 30, 35, 41, 47,
    18, 19, 22, 27, 35, 44, 54, 65,
    21, 22, 25, 31, 41, 54, 70, 88,
    24, 25, 29, 36, 47, 65, 88, 115
};

static const uint8_t default_scaling_list_inter[] = {
    16, 16, 16, 16, 17, 18, 20, 24,
    16, 16, 16, 17, 18, 20, 24, 25,
    16, 16, 17, 18, 20, 24, 25, 28,
    16, 17, 18, 20, 24, 25, 28, 33,
    17, 18, 20, 24, 25, 28, 33, 41,
    18, 20, 24, 25, 28, 33, 41, 54,
    20, 24, 25, 28, 33, 41, 54, 71,
    24, 25, 28, 33, 41, 54, 71, 91
};

static const AVRational vui_sar[] = {
    {  0,   1 },
    {  1,   1 },
    { 12,  11 },
    { 10,  11 },
    { 16,  11 },
    { 40,  33 },
    { 24,  11 },
    { 20,  11 },
    { 32,  11 },
    { 80,  33 },
    { 18,  11 },
    { 15,  11 },
    { 64,  33 },
    { 160, 99 },
    {  4,   3 },
    {  3,   2 },
    {  2,   1 },
};

int ff_hevc_decode_short_term_rps(HEVCContext *s, ShortTermRPS *rps,
                                  const HEVCSPS *sps, int is_slice_header)
{
    HEVCLocalContext *lc = s->HEVClc;
    uint8_t rps_predict = 0;
    int delta_poc;
    int k0 = 0;
    int k1 = 0;
    int k  = 0;
    int i;

    GetBitContext *gb = &lc->gb;

    if (rps != sps->st_rps && sps->nb_st_rps)
        rps_predict = get_bits1(gb);

    if (rps_predict) {
        const ShortTermRPS *rps_ridx;
        int delta_rps;
        unsigned abs_delta_rps;
        uint8_t use_delta_flag = 0;
        uint8_t delta_rps_sign;

        if (is_slice_header) {
            unsigned int delta_idx = get_ue_golomb_long(gb) + 1;
            if (delta_idx > sps->nb_st_rps) {
                av_log(s->avctx, AV_LOG_ERROR,
                       "Invalid value of delta_idx in slice header RPS: %d > %d.\n",
                       delta_idx, sps->nb_st_rps);
                return AVERROR_INVALIDDATA;
            }
            rps_ridx = &sps->st_rps[sps->nb_st_rps - delta_idx];
        } else
            rps_ridx = &sps->st_rps[rps - sps->st_rps - 1];

        delta_rps_sign = get_bits1(gb);
        abs_delta_rps  = get_ue_golomb_long(gb) + 1;
        if (abs_delta_rps < 1 || abs_delta_rps > 32768) {
            av_log(s->avctx, AV_LOG_ERROR,
                   "Invalid value of abs_delta_rps: %d\n",
                   abs_delta_rps);
            return AVERROR_INVALIDDATA;
        }
        delta_rps      = (1 - (delta_rps_sign << 1)) * abs_delta_rps;
        for (i = 0; i <= rps_ridx->num_delta_pocs; i++) {
            int used = rps->used[k] = get_bits1(gb);

            if (!used)
                use_delta_flag = get_bits1(gb);

            if (used || use_delta_flag) {
                if (i < rps_ridx->num_delta_pocs)
                    delta_poc = delta_rps + rps_ridx->delta_poc[i];
                else
                    delta_poc = delta_rps;
                rps->delta_poc[k] = delta_poc;
                if (delta_poc < 0)
                    k0++;
                else
                    k1++;
                k++;
            }
        }

        rps->num_delta_pocs    = k;
        rps->num_negative_pics = k0;
        // sort in increasing order (smallest first)
        if (rps->num_delta_pocs != 0) {
            int used, tmp;
            for (i = 1; i < rps->num_delta_pocs; i++) {
                delta_poc = rps->delta_poc[i];
                used      = rps->used[i];
                for (k = i - 1; k >= 0; k--) {
                    tmp = rps->delta_poc[k];
                    if (delta_poc < tmp) {
                        rps->delta_poc[k + 1] = tmp;
                        rps->used[k + 1]      = rps->used[k];
                        rps->delta_poc[k]     = delta_poc;
                        rps->used[k]          = used;
                    }
                }
            }
        }
        if ((rps->num_negative_pics >> 1) != 0) {
            int used;
            k = rps->num_negative_pics - 1;
            // flip the negative values to largest first
            for (i = 0; i < rps->num_negative_pics >> 1; i++) {
                delta_poc         = rps->delta_poc[i];
                used              = rps->used[i];
                rps->delta_poc[i] = rps->delta_poc[k];
                rps->used[i]      = rps->used[k];
                rps->delta_poc[k] = delta_poc;
                rps->used[k]      = used;
                k--;
            }
        }
    } else {
        unsigned int prev, nb_positive_pics;
        rps->num_negative_pics = get_ue_golomb_long(gb);
        nb_positive_pics       = get_ue_golomb_long(gb);

        if (rps->num_negative_pics >= MAX_REFS ||
            nb_positive_pics >= MAX_REFS) {
            av_log(s->avctx, AV_LOG_ERROR, "Too many refs in a short term RPS.\n");
            return AVERROR_INVALIDDATA;
        }

        rps->num_delta_pocs = rps->num_negative_pics + nb_positive_pics;
        if (rps->num_delta_pocs) {
            prev = 0;
            for (i = 0; i < rps->num_negative_pics; i++) {
                delta_poc = get_ue_golomb_long(gb) + 1;
                prev -= delta_poc;
                rps->delta_poc[i] = prev;
                rps->used[i]      = get_bits1(gb);
            }
            prev = 0;
            for (i = 0; i < nb_positive_pics; i++) {
                delta_poc = get_ue_golomb_long(gb) + 1;
                prev += delta_poc;
                rps->delta_poc[rps->num_negative_pics + i] = prev;
                rps->used[rps->num_negative_pics + i]      = get_bits1(gb);
            }
        }
    }
    return 0;
}


static int decode_profile_tier_level(HEVCContext *s, PTLCommon *ptl)
{
    int i;
    HEVCLocalContext *lc = s->HEVClc;
    GetBitContext *gb = &lc->gb;

    if (get_bits_left(gb) < 2+1+5 + 32 + 4 + 16 + 16 + 12)
        return -1;

    ptl->profile_space = get_bits(gb, 2);
    ptl->tier_flag     = get_bits1(gb);
    ptl->profile_idc   = get_bits(gb, 5);
    if (ptl->profile_idc == FF_PROFILE_HEVC_MAIN)
        av_log(s->avctx, AV_LOG_DEBUG, "Main profile bitstream\n");
    else if (ptl->profile_idc == FF_PROFILE_HEVC_MAIN_10)
        av_log(s->avctx, AV_LOG_DEBUG, "Main 10 profile bitstream\n");
    else if (ptl->profile_idc == FF_PROFILE_HEVC_MAIN_STILL_PICTURE)
        av_log(s->avctx, AV_LOG_DEBUG, "Main Still Picture profile bitstream\n");
    else if (ptl->profile_idc == FF_PROFILE_HEVC_REXT)
        av_log(s->avctx, AV_LOG_DEBUG, "Range Extension profile bitstream\n");
    else
        av_log(s->avctx, AV_LOG_WARNING, "Unknown HEVC profile: %d\n", ptl->profile_idc);

    for (i = 0; i < 32; i++)
        ptl->profile_compatibility_flag[i] = get_bits1(gb);
    ptl->progressive_source_flag    = get_bits1(gb);
    ptl->interlaced_source_flag     = get_bits1(gb);
    ptl->non_packed_constraint_flag = get_bits1(gb);
    ptl->frame_only_constraint_flag = get_bits1(gb);

    skip_bits(gb, 16); // XXX_reserved_zero_44bits[0..15]
    skip_bits(gb, 16); // XXX_reserved_zero_44bits[16..31]
    skip_bits(gb, 12); // XXX_reserved_zero_44bits[32..43]

    return 0;
}

static int parse_ptl(HEVCContext *s, PTL *ptl, int max_num_sub_layers)
{
    int i;
    HEVCLocalContext *lc = s->HEVClc;
    GetBitContext *gb = &lc->gb;
    if (decode_profile_tier_level(s, &ptl->general_ptl) < 0 ||
        get_bits_left(gb) < 8 + 8*2) {
        av_log(s->avctx, AV_LOG_ERROR, "PTL information too short\n");
        return -1;
    }

    ptl->general_ptl.level_idc = get_bits(gb, 8);

    for (i = 0; i < max_num_sub_layers - 1; i++) {
        ptl->sub_layer_profile_present_flag[i] = get_bits1(gb);
        ptl->sub_layer_level_present_flag[i]   = get_bits1(gb);
    }

    if (max_num_sub_layers - 1> 0)
        for (i = max_num_sub_layers - 1; i < 8; i++)
            skip_bits(gb, 2); // reserved_zero_2bits[i]
    for (i = 0; i < max_num_sub_layers - 1; i++) {
        if (ptl->sub_layer_profile_present_flag[i] &&
            decode_profile_tier_level(s, &ptl->sub_layer_ptl[i]) < 0) {
            av_log(s->avctx, AV_LOG_ERROR,
                   "PTL information for sublayer %i too short\n", i);
            return -1;
        }
        if (ptl->sub_layer_level_present_flag[i]) {
            if (get_bits_left(gb) < 8) {
                av_log(s->avctx, AV_LOG_ERROR,
                       "Not enough data for sublayer %i level_idc\n", i);
                return -1;
            } else
                ptl->sub_layer_ptl[i].level_idc = get_bits(gb, 8);
        }
    }

    return 0;
}

static void decode_sublayer_hrd(HEVCContext *s, unsigned int nb_cpb,
                                int subpic_params_present)
{
    GetBitContext *gb = &s->HEVClc->gb;
    int i;

    for (i = 0; i < nb_cpb; i++) {
        get_ue_golomb_long(gb); // bit_rate_value_minus1
        get_ue_golomb_long(gb); // cpb_size_value_minus1

        if (subpic_params_present) {
            get_ue_golomb_long(gb); // cpb_size_du_value_minus1
            get_ue_golomb_long(gb); // bit_rate_du_value_minus1
        }
        skip_bits1(gb); // cbr_flag
    }
}

static int decode_hrd(HEVCContext *s, int common_inf_present,
                       int max_sublayers)
{
    GetBitContext *gb = &s->HEVClc->gb;
    int nal_params_present = 0, vcl_params_present = 0;
    int subpic_params_present = 0;
    int i;

    if (common_inf_present) {
        nal_params_present = get_bits1(gb);
        vcl_params_present = get_bits1(gb);

        if (nal_params_present || vcl_params_present) {
            subpic_params_present = get_bits1(gb);

            if (subpic_params_present) {
                skip_bits(gb, 8); // tick_divisor_minus2
                skip_bits(gb, 5); // du_cpb_removal_delay_increment_length_minus1
                skip_bits(gb, 1); // sub_pic_cpb_params_in_pic_timing_sei_flag
                skip_bits(gb, 5); // dpb_output_delay_du_length_minus1
            }

            skip_bits(gb, 4); // bit_rate_scale
            skip_bits(gb, 4); // cpb_size_scale

            if (subpic_params_present)
                skip_bits(gb, 4);  // cpb_size_du_scale

            skip_bits(gb, 5); // initial_cpb_removal_delay_length_minus1
            skip_bits(gb, 5); // au_cpb_removal_delay_length_minus1
            skip_bits(gb, 5); // dpb_output_delay_length_minus1
        }
    }

    for (i = 0; i < max_sublayers; i++) {
        int low_delay = 0;
        unsigned int nb_cpb = 1;
        int fixed_rate = get_bits1(gb);

        if (!fixed_rate)
            fixed_rate = get_bits1(gb);

        if (fixed_rate)
            get_ue_golomb_long(gb);  // elemental_duration_in_tc_minus1
        else
            low_delay = get_bits1(gb);

        if (!low_delay) {
            nb_cpb = get_ue_golomb_long(gb) + 1;
            if (nb_cpb < 1 || nb_cpb > 32) {
                av_log(s->avctx, AV_LOG_ERROR, "nb_cpb %d invalid\n", nb_cpb);
                return AVERROR_INVALIDDATA;
            }
        }

        if (nal_params_present)
            decode_sublayer_hrd(s, nb_cpb, subpic_params_present);
        if (vcl_params_present)
            decode_sublayer_hrd(s, nb_cpb, subpic_params_present);
    }
    return 0;
}

int ff_hevc_decode_nal_vps(HEVCContext *s)
{
    int i,j;
    GetBitContext *gb = &s->HEVClc->gb;
    int vps_id = 0;
    HEVCVPS *vps;
    AVBufferRef *vps_buf = av_buffer_allocz(sizeof(*vps));

    if (!vps_buf)
        return AVERROR(ENOMEM);
    vps = (HEVCVPS*)vps_buf->data;

    av_log(s->avctx, AV_LOG_DEBUG, "Decoding VPS\n");

    vps_id = get_bits(gb, 4);
    if (vps_id >= MAX_VPS_COUNT) {
        av_log(s->avctx, AV_LOG_ERROR, "VPS id out of range: %d\n", vps_id);
        goto err;
    }

    if (get_bits(gb, 2) != 3) { // vps_reserved_three_2bits
        av_log(s->avctx, AV_LOG_ERROR, "vps_reserved_three_2bits is not three\n");
        goto err;
    }

    vps->vps_max_layers               = get_bits(gb, 6) + 1;
    vps->vps_max_sub_layers           = get_bits(gb, 3) + 1;
    vps->vps_temporal_id_nesting_flag = get_bits1(gb);

    if (get_bits(gb, 16) != 0xffff) { // vps_reserved_ffff_16bits
        av_log(s->avctx, AV_LOG_ERROR, "vps_reserved_ffff_16bits is not 0xffff\n");
        goto err;
    }

    if (vps->vps_max_sub_layers > MAX_SUB_LAYERS) {
        av_log(s->avctx, AV_LOG_ERROR, "vps_max_sub_layers out of range: %d\n",
               vps->vps_max_sub_layers);
        goto err;
    }

    if (parse_ptl(s, &vps->ptl, vps->vps_max_sub_layers) < 0)
        goto err;

    vps->vps_sub_layer_ordering_info_present_flag = get_bits1(gb);

    i = vps->vps_sub_layer_ordering_info_present_flag ? 0 : vps->vps_max_sub_layers - 1;
    for (; i < vps->vps_max_sub_layers; i++) {
        vps->vps_max_dec_pic_buffering[i] = get_ue_golomb_long(gb) + 1;
        vps->vps_num_reorder_pics[i]      = get_ue_golomb_long(gb);
        vps->vps_max_latency_increase[i]  = get_ue_golomb_long(gb) - 1;

        if (vps->vps_max_dec_pic_buffering[i] > MAX_DPB_SIZE || !vps->vps_max_dec_pic_buffering[i]) {
            av_log(s->avctx, AV_LOG_ERROR, "vps_max_dec_pic_buffering_minus1 out of range: %d\n",
                   vps->vps_max_dec_pic_buffering[i] - 1);
            goto err;
        }
        if (vps->vps_num_reorder_pics[i] > vps->vps_max_dec_pic_buffering[i] - 1) {
            av_log(s->avctx, AV_LOG_WARNING, "vps_max_num_reorder_pics out of range: %d\n",
                   vps->vps_num_reorder_pics[i]);
            if (s->avctx->err_recognition & AV_EF_EXPLODE)
                goto err;
        }
    }

    vps->vps_max_layer_id   = get_bits(gb, 6);
    vps->vps_num_layer_sets = get_ue_golomb_long(gb) + 1;
    if ((vps->vps_num_layer_sets - 1LL) * (vps->vps_max_layer_id + 1LL) > get_bits_left(gb)) {
        av_log(s->avctx, AV_LOG_ERROR, "too many layer_id_included_flags\n");
        goto err;
    }

    for (i = 1; i < vps->vps_num_layer_sets; i++)
        for (j = 0; j <= vps->vps_max_layer_id; j++)
            skip_bits(gb, 1);  // layer_id_included_flag[i][j]

    vps->vps_timing_info_present_flag = get_bits1(gb);
    if (vps->vps_timing_info_present_flag) {
        vps->vps_num_units_in_tick               = get_bits_long(gb, 32);
        vps->vps_time_scale                      = get_bits_long(gb, 32);
        vps->vps_poc_proportional_to_timing_flag = get_bits1(gb);
        if (vps->vps_poc_proportional_to_timing_flag)
            vps->vps_num_ticks_poc_diff_one = get_ue_golomb_long(gb) + 1;
        vps->vps_num_hrd_parameters = get_ue_golomb_long(gb);
        for (i = 0; i < vps->vps_num_hrd_parameters; i++) {
            int common_inf_present = 1;

            get_ue_golomb_long(gb); // hrd_layer_set_idx
            if (i)
                common_inf_present = get_bits1(gb);
            decode_hrd(s, common_inf_present, vps->vps_max_sub_layers);
        }
    }
    get_bits1(gb); /* vps_extension_flag */

<<<<<<< HEAD
    if (get_bits_left(gb) < 0) {
        av_log(s->avctx, AV_LOG_ERROR,
               "Overread VPS by %d bits\n", -get_bits_left(gb));
        goto err;
    }

    av_buffer_unref(&s->vps_list[vps_id]);
    s->vps_list[vps_id] = vps_buf;
=======
    if (s->vps_list[vps_id] &&
        !memcmp(s->vps_list[vps_id]->data, vps_buf->data, vps_buf->size)) {
        av_buffer_unref(&vps_buf);
    } else {
        av_buffer_unref(&s->vps_list[vps_id]);
        s->vps_list[vps_id] = vps_buf;
    }

>>>>>>> ce0bc09e
    return 0;

err:
    av_buffer_unref(&vps_buf);
    return AVERROR_INVALIDDATA;
}

static void decode_vui(HEVCContext *s, HEVCSPS *sps)
{
    VUI *vui          = &sps->vui;
    GetBitContext *gb = &s->HEVClc->gb;
    GetBitContext backup;
    int sar_present, alt = 0;

    av_log(s->avctx, AV_LOG_DEBUG, "Decoding VUI\n");

    sar_present = get_bits1(gb);
    if (sar_present) {
        uint8_t sar_idx = get_bits(gb, 8);
        if (sar_idx < FF_ARRAY_ELEMS(vui_sar))
            vui->sar = vui_sar[sar_idx];
        else if (sar_idx == 255) {
            vui->sar.num = get_bits(gb, 16);
            vui->sar.den = get_bits(gb, 16);
        } else
            av_log(s->avctx, AV_LOG_WARNING,
                   "Unknown SAR index: %u.\n", sar_idx);
    }

    vui->overscan_info_present_flag = get_bits1(gb);
    if (vui->overscan_info_present_flag)
        vui->overscan_appropriate_flag = get_bits1(gb);

    vui->video_signal_type_present_flag = get_bits1(gb);
    if (vui->video_signal_type_present_flag) {
        vui->video_format                    = get_bits(gb, 3);
        vui->video_full_range_flag           = get_bits1(gb);
        vui->colour_description_present_flag = get_bits1(gb);
        if (vui->video_full_range_flag && sps->pix_fmt == AV_PIX_FMT_YUV420P)
            sps->pix_fmt = AV_PIX_FMT_YUVJ420P;
        if (vui->colour_description_present_flag) {
            vui->colour_primaries        = get_bits(gb, 8);
            vui->transfer_characteristic = get_bits(gb, 8);
            vui->matrix_coeffs           = get_bits(gb, 8);

            // Set invalid values to "unspecified"
            if (vui->colour_primaries >= AVCOL_PRI_NB)
                vui->colour_primaries = AVCOL_PRI_UNSPECIFIED;
            if (vui->transfer_characteristic >= AVCOL_TRC_NB)
                vui->transfer_characteristic = AVCOL_TRC_UNSPECIFIED;
            if (vui->matrix_coeffs >= AVCOL_SPC_NB)
                vui->matrix_coeffs = AVCOL_SPC_UNSPECIFIED;
        }
    }

    vui->chroma_loc_info_present_flag = get_bits1(gb);
    if (vui->chroma_loc_info_present_flag) {
        vui->chroma_sample_loc_type_top_field    = get_ue_golomb_long(gb);
        vui->chroma_sample_loc_type_bottom_field = get_ue_golomb_long(gb);
    }

    vui->neutra_chroma_indication_flag = get_bits1(gb);
    vui->field_seq_flag                = get_bits1(gb);
    vui->frame_field_info_present_flag = get_bits1(gb);

    if (get_bits_left(gb) >= 68 && show_bits_long(gb, 21) == 0x100000) {
        vui->default_display_window_flag = 0;
        av_log(s->avctx, AV_LOG_WARNING, "Invalid default display window\n");
    } else
        vui->default_display_window_flag = get_bits1(gb);
    // Backup context in case an alternate header is detected
    memcpy(&backup, gb, sizeof(backup));

    if (vui->default_display_window_flag) {
        //TODO: * 2 is only valid for 420
        vui->def_disp_win.left_offset   = get_ue_golomb_long(gb) * 2;
        vui->def_disp_win.right_offset  = get_ue_golomb_long(gb) * 2;
        vui->def_disp_win.top_offset    = get_ue_golomb_long(gb) * 2;
        vui->def_disp_win.bottom_offset = get_ue_golomb_long(gb) * 2;

        if (s->apply_defdispwin &&
            s->avctx->flags2 & CODEC_FLAG2_IGNORE_CROP) {
            av_log(s->avctx, AV_LOG_DEBUG,
                   "discarding vui default display window, "
                   "original values are l:%u r:%u t:%u b:%u\n",
                   vui->def_disp_win.left_offset,
                   vui->def_disp_win.right_offset,
                   vui->def_disp_win.top_offset,
                   vui->def_disp_win.bottom_offset);

            vui->def_disp_win.left_offset   =
            vui->def_disp_win.right_offset  =
            vui->def_disp_win.top_offset    =
            vui->def_disp_win.bottom_offset = 0;
        }
    }

    vui->vui_timing_info_present_flag = get_bits1(gb);

    if (vui->vui_timing_info_present_flag) {
        if( get_bits_left(gb) < 66) {
            // The alternate syntax seem to have timing info located
            // at where def_disp_win is normally located
            av_log(s->avctx, AV_LOG_WARNING,
                   "Strange VUI timing information, retrying...\n");
            vui->default_display_window_flag = 0;
            memset(&vui->def_disp_win, 0, sizeof(vui->def_disp_win));
            memcpy(gb, &backup, sizeof(backup));
            alt = 1;
        }
        vui->vui_num_units_in_tick               = get_bits_long(gb, 32);
        vui->vui_time_scale                      = get_bits_long(gb, 32);
        if (alt) {
            av_log(s->avctx, AV_LOG_INFO, "Retry got %i/%i fps\n",
                   vui->vui_time_scale, vui->vui_num_units_in_tick);
        }
        vui->vui_poc_proportional_to_timing_flag = get_bits1(gb);
        if (vui->vui_poc_proportional_to_timing_flag)
            vui->vui_num_ticks_poc_diff_one_minus1 = get_ue_golomb_long(gb);
        vui->vui_hrd_parameters_present_flag = get_bits1(gb);
        if (vui->vui_hrd_parameters_present_flag)
            decode_hrd(s, 1, sps->max_sub_layers);
    }

    vui->bitstream_restriction_flag = get_bits1(gb);
    if (vui->bitstream_restriction_flag) {
        vui->tiles_fixed_structure_flag              = get_bits1(gb);
        vui->motion_vectors_over_pic_boundaries_flag = get_bits1(gb);
        vui->restricted_ref_pic_lists_flag           = get_bits1(gb);
        vui->min_spatial_segmentation_idc            = get_ue_golomb_long(gb);
        vui->max_bytes_per_pic_denom                 = get_ue_golomb_long(gb);
        vui->max_bits_per_min_cu_denom               = get_ue_golomb_long(gb);
        vui->log2_max_mv_length_horizontal           = get_ue_golomb_long(gb);
        vui->log2_max_mv_length_vertical             = get_ue_golomb_long(gb);
    }
}

static void set_default_scaling_list_data(ScalingList *sl)
{
    int matrixId;

    for (matrixId = 0; matrixId < 6; matrixId++) {
        // 4x4 default is 16
        memset(sl->sl[0][matrixId], 16, 16);
        sl->sl_dc[0][matrixId] = 16; // default for 16x16
        sl->sl_dc[1][matrixId] = 16; // default for 32x32
    }
    memcpy(sl->sl[1][0], default_scaling_list_intra, 64);
    memcpy(sl->sl[1][1], default_scaling_list_intra, 64);
    memcpy(sl->sl[1][2], default_scaling_list_intra, 64);
    memcpy(sl->sl[1][3], default_scaling_list_inter, 64);
    memcpy(sl->sl[1][4], default_scaling_list_inter, 64);
    memcpy(sl->sl[1][5], default_scaling_list_inter, 64);
    memcpy(sl->sl[2][0], default_scaling_list_intra, 64);
    memcpy(sl->sl[2][1], default_scaling_list_intra, 64);
    memcpy(sl->sl[2][2], default_scaling_list_intra, 64);
    memcpy(sl->sl[2][3], default_scaling_list_inter, 64);
    memcpy(sl->sl[2][4], default_scaling_list_inter, 64);
    memcpy(sl->sl[2][5], default_scaling_list_inter, 64);
    memcpy(sl->sl[3][0], default_scaling_list_intra, 64);
    memcpy(sl->sl[3][1], default_scaling_list_intra, 64);
    memcpy(sl->sl[3][2], default_scaling_list_intra, 64);
    memcpy(sl->sl[3][3], default_scaling_list_inter, 64);
    memcpy(sl->sl[3][4], default_scaling_list_inter, 64);
    memcpy(sl->sl[3][5], default_scaling_list_inter, 64);
}

static int scaling_list_data(HEVCContext *s, ScalingList *sl, HEVCSPS *sps)
{
    GetBitContext *gb = &s->HEVClc->gb;
    uint8_t scaling_list_pred_mode_flag;
    int32_t scaling_list_dc_coef[2][6];
    int size_id, matrix_id, pos;
    int i;

    for (size_id = 0; size_id < 4; size_id++)
        for (matrix_id = 0; matrix_id < 6; matrix_id += ((size_id == 3) ? 3 : 1)) {
            scaling_list_pred_mode_flag = get_bits1(gb);
            if (!scaling_list_pred_mode_flag) {
                unsigned int delta = get_ue_golomb_long(gb);
                /* Only need to handle non-zero delta. Zero means default,
                 * which should already be in the arrays. */
                if (delta) {
                    // Copy from previous array.
                    if (matrix_id < delta) {
                        av_log(s->avctx, AV_LOG_ERROR,
                               "Invalid delta in scaling list data: %d.\n", delta);
                        return AVERROR_INVALIDDATA;
                    }

                    memcpy(sl->sl[size_id][matrix_id],
                           sl->sl[size_id][matrix_id - delta],
                           size_id > 0 ? 64 : 16);
                    if (size_id > 1)
                        sl->sl_dc[size_id - 2][matrix_id] = sl->sl_dc[size_id - 2][matrix_id - delta];
                }
            } else {
                int next_coef, coef_num;
                int32_t scaling_list_delta_coef;

                next_coef = 8;
                coef_num  = FFMIN(64, 1 << (4 + (size_id << 1)));
                if (size_id > 1) {
                    scaling_list_dc_coef[size_id - 2][matrix_id] = get_se_golomb(gb) + 8;
                    next_coef = scaling_list_dc_coef[size_id - 2][matrix_id];
                    sl->sl_dc[size_id - 2][matrix_id] = next_coef;
                }
                for (i = 0; i < coef_num; i++) {
                    if (size_id == 0)
                        pos = 4 * ff_hevc_diag_scan4x4_y[i] +
                                  ff_hevc_diag_scan4x4_x[i];
                    else
                        pos = 8 * ff_hevc_diag_scan8x8_y[i] +
                                  ff_hevc_diag_scan8x8_x[i];

                    scaling_list_delta_coef = get_se_golomb(gb);
                    next_coef = (next_coef + scaling_list_delta_coef + 256) % 256;
                    sl->sl[size_id][matrix_id][pos] = next_coef;
                }
            }
        }

    if (sps->chroma_format_idc == 3) {
        for (i = 0; i < 64; i++) {
            sl->sl[3][1][i] = sl->sl[2][1][i];
            sl->sl[3][2][i] = sl->sl[2][2][i];
            sl->sl[3][4][i] = sl->sl[2][4][i];
            sl->sl[3][5][i] = sl->sl[2][5][i];
        }
        sl->sl_dc[1][1] = sl->sl_dc[0][1];
        sl->sl_dc[1][2] = sl->sl_dc[0][2];
        sl->sl_dc[1][4] = sl->sl_dc[0][4];
        sl->sl_dc[1][5] = sl->sl_dc[0][5];
    }


    return 0;
}

int ff_hevc_decode_nal_sps(HEVCContext *s)
{
    const AVPixFmtDescriptor *desc;
    GetBitContext *gb = &s->HEVClc->gb;
    int ret = 0;
    unsigned int sps_id = 0;
    int log2_diff_max_min_transform_block_size;
    int bit_depth_chroma, start, vui_present, sublayer_ordering_info;
    int i;

    HEVCSPS *sps;
    AVBufferRef *sps_buf = av_buffer_allocz(sizeof(*sps));

    if (!sps_buf)
        return AVERROR(ENOMEM);
    sps = (HEVCSPS*)sps_buf->data;

    av_log(s->avctx, AV_LOG_DEBUG, "Decoding SPS\n");

    // Coded parameters

    sps->vps_id = get_bits(gb, 4);
    if (sps->vps_id >= MAX_VPS_COUNT) {
        av_log(s->avctx, AV_LOG_ERROR, "VPS id out of range: %d\n", sps->vps_id);
        ret = AVERROR_INVALIDDATA;
        goto err;
    }

    if (!s->vps_list[sps->vps_id]) {
        av_log(s->avctx, AV_LOG_ERROR, "VPS %d does not exist\n",
               sps->vps_id);
        ret = AVERROR_INVALIDDATA;
        goto err;
    }

    sps->max_sub_layers = get_bits(gb, 3) + 1;
    if (sps->max_sub_layers > MAX_SUB_LAYERS) {
        av_log(s->avctx, AV_LOG_ERROR, "sps_max_sub_layers out of range: %d\n",
               sps->max_sub_layers);
        ret = AVERROR_INVALIDDATA;
        goto err;
    }

    skip_bits1(gb); // temporal_id_nesting_flag

    if (parse_ptl(s, &sps->ptl, sps->max_sub_layers) < 0)
        goto err;

    sps_id = get_ue_golomb_long(gb);
    if (sps_id >= MAX_SPS_COUNT) {
        av_log(s->avctx, AV_LOG_ERROR, "SPS id out of range: %d\n", sps_id);
        ret = AVERROR_INVALIDDATA;
        goto err;
    }

    sps->chroma_format_idc = get_ue_golomb_long(gb);

    if (sps->chroma_format_idc == 3)
        sps->separate_colour_plane_flag = get_bits1(gb);

    if (sps->separate_colour_plane_flag)
        sps->chroma_format_idc = 0;

    sps->width  = get_ue_golomb_long(gb);
    sps->height = get_ue_golomb_long(gb);
    if ((ret = av_image_check_size(sps->width,
                                   sps->height, 0, s->avctx)) < 0)
        goto err;

    if (get_bits1(gb)) { // pic_conformance_flag
        //TODO: * 2 is only valid for 420
        sps->pic_conf_win.left_offset   = get_ue_golomb_long(gb) * 2;
        sps->pic_conf_win.right_offset  = get_ue_golomb_long(gb) * 2;
        sps->pic_conf_win.top_offset    = get_ue_golomb_long(gb) * 2;
        sps->pic_conf_win.bottom_offset = get_ue_golomb_long(gb) * 2;

        if (s->avctx->flags2 & CODEC_FLAG2_IGNORE_CROP) {
            av_log(s->avctx, AV_LOG_DEBUG,
                   "discarding sps conformance window, "
                   "original values are l:%u r:%u t:%u b:%u\n",
                   sps->pic_conf_win.left_offset,
                   sps->pic_conf_win.right_offset,
                   sps->pic_conf_win.top_offset,
                   sps->pic_conf_win.bottom_offset);

            sps->pic_conf_win.left_offset   =
            sps->pic_conf_win.right_offset  =
            sps->pic_conf_win.top_offset    =
            sps->pic_conf_win.bottom_offset = 0;
        }
        sps->output_window = sps->pic_conf_win;
    }

    sps->bit_depth   = get_ue_golomb_long(gb) + 8;
    bit_depth_chroma = get_ue_golomb_long(gb) + 8;
    if (sps->chroma_format_idc && bit_depth_chroma != sps->bit_depth) {
        av_log(s->avctx, AV_LOG_ERROR,
               "Luma bit depth (%d) is different from chroma bit depth (%d), "
               "this is unsupported.\n",
               sps->bit_depth, bit_depth_chroma);
        ret = AVERROR_INVALIDDATA;
        goto err;
    }

    switch (sps->bit_depth) {
    case 8:
        if (sps->chroma_format_idc == 0) sps->pix_fmt = AV_PIX_FMT_GRAY8;
        if (sps->chroma_format_idc == 1) sps->pix_fmt = AV_PIX_FMT_YUV420P;
        if (sps->chroma_format_idc == 2) sps->pix_fmt = AV_PIX_FMT_YUV422P;
        if (sps->chroma_format_idc == 3) sps->pix_fmt = AV_PIX_FMT_YUV444P;
       break;
    case 9:
        if (sps->chroma_format_idc == 0) sps->pix_fmt = AV_PIX_FMT_GRAY16;
        if (sps->chroma_format_idc == 1) sps->pix_fmt = AV_PIX_FMT_YUV420P9;
        if (sps->chroma_format_idc == 2) sps->pix_fmt = AV_PIX_FMT_YUV422P9;
        if (sps->chroma_format_idc == 3) sps->pix_fmt = AV_PIX_FMT_YUV444P9;
        break;
    case 10:
        if (sps->chroma_format_idc == 0) sps->pix_fmt = AV_PIX_FMT_GRAY16;
        if (sps->chroma_format_idc == 1) sps->pix_fmt = AV_PIX_FMT_YUV420P10;
        if (sps->chroma_format_idc == 2) sps->pix_fmt = AV_PIX_FMT_YUV422P10;
        if (sps->chroma_format_idc == 3) sps->pix_fmt = AV_PIX_FMT_YUV444P10;
        break;
    case 12:
        if (sps->chroma_format_idc == 0) sps->pix_fmt = AV_PIX_FMT_GRAY16;
        if (sps->chroma_format_idc == 1) sps->pix_fmt = AV_PIX_FMT_YUV420P12;
        if (sps->chroma_format_idc == 2) sps->pix_fmt = AV_PIX_FMT_YUV422P12;
        if (sps->chroma_format_idc == 3) sps->pix_fmt = AV_PIX_FMT_YUV444P12;
        break;
    default:
        av_log(s->avctx, AV_LOG_ERROR,
               "4:2:0, 4:2:2, 4:4:4 supports are currently specified for 8, 10 and 12 bits.\n");
        ret = AVERROR_PATCHWELCOME;
        goto err;
    }

    desc = av_pix_fmt_desc_get(sps->pix_fmt);
    if (!desc) {
        ret = AVERROR(EINVAL);
        goto err;
    }

    sps->hshift[0] = sps->vshift[0] = 0;
    sps->hshift[2] = sps->hshift[1] = desc->log2_chroma_w;
    sps->vshift[2] = sps->vshift[1] = desc->log2_chroma_h;

    sps->pixel_shift = sps->bit_depth > 8;

    sps->log2_max_poc_lsb = get_ue_golomb_long(gb) + 4;
    if (sps->log2_max_poc_lsb > 16) {
        av_log(s->avctx, AV_LOG_ERROR, "log2_max_pic_order_cnt_lsb_minus4 out range: %d\n",
               sps->log2_max_poc_lsb - 4);
        ret = AVERROR_INVALIDDATA;
        goto err;
    }

    sublayer_ordering_info = get_bits1(gb);
    start = sublayer_ordering_info ? 0 : sps->max_sub_layers - 1;
    for (i = start; i < sps->max_sub_layers; i++) {
        sps->temporal_layer[i].max_dec_pic_buffering = get_ue_golomb_long(gb) + 1;
        sps->temporal_layer[i].num_reorder_pics      = get_ue_golomb_long(gb);
        sps->temporal_layer[i].max_latency_increase  = get_ue_golomb_long(gb) - 1;
        if (sps->temporal_layer[i].max_dec_pic_buffering > MAX_DPB_SIZE) {
            av_log(s->avctx, AV_LOG_ERROR, "sps_max_dec_pic_buffering_minus1 out of range: %d\n",
                   sps->temporal_layer[i].max_dec_pic_buffering - 1);
            ret = AVERROR_INVALIDDATA;
            goto err;
        }
        if (sps->temporal_layer[i].num_reorder_pics > sps->temporal_layer[i].max_dec_pic_buffering - 1) {
            av_log(s->avctx, AV_LOG_WARNING, "sps_max_num_reorder_pics out of range: %d\n",
                   sps->temporal_layer[i].num_reorder_pics);
            if (s->avctx->err_recognition & AV_EF_EXPLODE ||
                sps->temporal_layer[i].num_reorder_pics > MAX_DPB_SIZE - 1) {
                ret = AVERROR_INVALIDDATA;
                goto err;
            }
            sps->temporal_layer[i].max_dec_pic_buffering = sps->temporal_layer[i].num_reorder_pics + 1;
        }
    }

    if (!sublayer_ordering_info) {
        for (i = 0; i < start; i++) {
            sps->temporal_layer[i].max_dec_pic_buffering = sps->temporal_layer[start].max_dec_pic_buffering;
            sps->temporal_layer[i].num_reorder_pics      = sps->temporal_layer[start].num_reorder_pics;
            sps->temporal_layer[i].max_latency_increase  = sps->temporal_layer[start].max_latency_increase;
        }
    }

    sps->log2_min_cb_size                    = get_ue_golomb_long(gb) + 3;
    sps->log2_diff_max_min_coding_block_size = get_ue_golomb_long(gb);
    sps->log2_min_tb_size                    = get_ue_golomb_long(gb) + 2;
    log2_diff_max_min_transform_block_size   = get_ue_golomb_long(gb);
    sps->log2_max_trafo_size                 = log2_diff_max_min_transform_block_size +
                                               sps->log2_min_tb_size;

    if (sps->log2_min_cb_size < 3 || sps->log2_min_cb_size > 30) {
        av_log(s->avctx, AV_LOG_ERROR, "Invalid value %d for log2_min_cb_size", sps->log2_min_cb_size);
        ret = AVERROR_INVALIDDATA;
        goto err;
    }

    if (sps->log2_diff_max_min_coding_block_size > 30) {
        av_log(s->avctx, AV_LOG_ERROR, "Invalid value %d for log2_diff_max_min_coding_block_size", sps->log2_diff_max_min_coding_block_size);
        ret = AVERROR_INVALIDDATA;
        goto err;
    }

    if (sps->log2_min_tb_size >= sps->log2_min_cb_size || sps->log2_min_tb_size < 2) {
        av_log(s->avctx, AV_LOG_ERROR, "Invalid value for log2_min_tb_size");
        ret = AVERROR_INVALIDDATA;
        goto err;
    }

    if (log2_diff_max_min_transform_block_size < 0 || log2_diff_max_min_transform_block_size > 30) {
        av_log(s->avctx, AV_LOG_ERROR, "Invalid value %d for log2_diff_max_min_transform_block_size", log2_diff_max_min_transform_block_size);
        ret = AVERROR_INVALIDDATA;
        goto err;
    }

    sps->max_transform_hierarchy_depth_inter = get_ue_golomb_long(gb);
    sps->max_transform_hierarchy_depth_intra = get_ue_golomb_long(gb);

    sps->scaling_list_enable_flag = get_bits1(gb);
    if (sps->scaling_list_enable_flag) {
        set_default_scaling_list_data(&sps->scaling_list);

        if (get_bits1(gb)) {
            ret = scaling_list_data(s, &sps->scaling_list, sps);
            if (ret < 0)
                goto err;
        }
    }

    sps->amp_enabled_flag = get_bits1(gb);
    sps->sao_enabled      = get_bits1(gb);

    sps->pcm_enabled_flag = get_bits1(gb);
    if (sps->pcm_enabled_flag) {
        sps->pcm.bit_depth   = get_bits(gb, 4) + 1;
        sps->pcm.bit_depth_chroma = get_bits(gb, 4) + 1;
        sps->pcm.log2_min_pcm_cb_size = get_ue_golomb_long(gb) + 3;
        sps->pcm.log2_max_pcm_cb_size = sps->pcm.log2_min_pcm_cb_size +
                                        get_ue_golomb_long(gb);
        if (sps->pcm.bit_depth > sps->bit_depth) {
            av_log(s->avctx, AV_LOG_ERROR,
                   "PCM bit depth (%d) is greater than normal bit depth (%d)\n",
                   sps->pcm.bit_depth, sps->bit_depth);
            ret = AVERROR_INVALIDDATA;
            goto err;
        }

        sps->pcm.loop_filter_disable_flag = get_bits1(gb);
    }

    sps->nb_st_rps = get_ue_golomb_long(gb);
    if (sps->nb_st_rps > MAX_SHORT_TERM_RPS_COUNT) {
        av_log(s->avctx, AV_LOG_ERROR, "Too many short term RPS: %d.\n",
               sps->nb_st_rps);
        ret = AVERROR_INVALIDDATA;
        goto err;
    }
    for (i = 0; i < sps->nb_st_rps; i++) {
        if ((ret = ff_hevc_decode_short_term_rps(s, &sps->st_rps[i],
                                                 sps, 0)) < 0)
            goto err;
    }

    sps->long_term_ref_pics_present_flag = get_bits1(gb);
    if (sps->long_term_ref_pics_present_flag) {
        sps->num_long_term_ref_pics_sps = get_ue_golomb_long(gb);
        if (sps->num_long_term_ref_pics_sps > 31U) {
            av_log(s->avctx, AV_LOG_ERROR, "num_long_term_ref_pics_sps %d is out of range.\n",
                   sps->num_long_term_ref_pics_sps);
            goto err;
        }
        for (i = 0; i < sps->num_long_term_ref_pics_sps; i++) {
            sps->lt_ref_pic_poc_lsb_sps[i]       = get_bits(gb, sps->log2_max_poc_lsb);
            sps->used_by_curr_pic_lt_sps_flag[i] = get_bits1(gb);
        }
    }

    sps->sps_temporal_mvp_enabled_flag          = get_bits1(gb);
    sps->sps_strong_intra_smoothing_enable_flag = get_bits1(gb);
    sps->vui.sar = (AVRational){0, 1};
    vui_present = get_bits1(gb);
    if (vui_present)
        decode_vui(s, sps);

    if (get_bits1(gb)) { // sps_extension_flag
        int sps_extension_flag[1];
        for (i = 0; i < 1; i++)
            sps_extension_flag[i] = get_bits1(gb);
        skip_bits(gb, 7); //sps_extension_7bits = get_bits(gb, 7);
        if (sps_extension_flag[0]) {
            int extended_precision_processing_flag;
            int high_precision_offsets_enabled_flag;
            int cabac_bypass_alignment_enabled_flag;

            sps->transform_skip_rotation_enabled_flag = get_bits1(gb);
            sps->transform_skip_context_enabled_flag  = get_bits1(gb);
            sps->implicit_rdpcm_enabled_flag = get_bits1(gb);

            sps->explicit_rdpcm_enabled_flag = get_bits1(gb);

            extended_precision_processing_flag = get_bits1(gb);
            if (extended_precision_processing_flag)
                av_log(s->avctx, AV_LOG_WARNING,
                   "extended_precision_processing_flag not yet implemented\n");

            sps->intra_smoothing_disabled_flag       = get_bits1(gb);
            high_precision_offsets_enabled_flag  = get_bits1(gb);
            if (high_precision_offsets_enabled_flag)
                av_log(s->avctx, AV_LOG_WARNING,
                   "high_precision_offsets_enabled_flag not yet implemented\n");

            sps->persistent_rice_adaptation_enabled_flag = get_bits1(gb);

            cabac_bypass_alignment_enabled_flag  = get_bits1(gb);
            if (cabac_bypass_alignment_enabled_flag)
                av_log(s->avctx, AV_LOG_WARNING,
                   "cabac_bypass_alignment_enabled_flag not yet implemented\n");
        }
    }
    if (s->apply_defdispwin) {
        sps->output_window.left_offset   += sps->vui.def_disp_win.left_offset;
        sps->output_window.right_offset  += sps->vui.def_disp_win.right_offset;
        sps->output_window.top_offset    += sps->vui.def_disp_win.top_offset;
        sps->output_window.bottom_offset += sps->vui.def_disp_win.bottom_offset;
    }
    if (sps->output_window.left_offset & (0x1F >> (sps->pixel_shift)) &&
        !(s->avctx->flags & CODEC_FLAG_UNALIGNED)) {
        sps->output_window.left_offset &= ~(0x1F >> (sps->pixel_shift));
        av_log(s->avctx, AV_LOG_WARNING, "Reducing left output window to %d "
               "chroma samples to preserve alignment.\n",
               sps->output_window.left_offset);
    }
    sps->output_width  = sps->width -
                         (sps->output_window.left_offset + sps->output_window.right_offset);
    sps->output_height = sps->height -
                         (sps->output_window.top_offset + sps->output_window.bottom_offset);
    if (sps->width  <= sps->output_window.left_offset + (int64_t)sps->output_window.right_offset  ||
        sps->height <= sps->output_window.top_offset  + (int64_t)sps->output_window.bottom_offset) {
        av_log(s->avctx, AV_LOG_WARNING, "Invalid visible frame dimensions: %dx%d.\n",
               sps->output_width, sps->output_height);
        if (s->avctx->err_recognition & AV_EF_EXPLODE) {
            ret = AVERROR_INVALIDDATA;
            goto err;
        }
        av_log(s->avctx, AV_LOG_WARNING,
               "Displaying the whole video surface.\n");
        memset(&sps->pic_conf_win, 0, sizeof(sps->pic_conf_win));
        memset(&sps->output_window, 0, sizeof(sps->output_window));
        sps->output_width               = sps->width;
        sps->output_height              = sps->height;
    }

    // Inferred parameters
    sps->log2_ctb_size = sps->log2_min_cb_size +
                         sps->log2_diff_max_min_coding_block_size;
    sps->log2_min_pu_size = sps->log2_min_cb_size - 1;

    sps->ctb_width  = (sps->width  + (1 << sps->log2_ctb_size) - 1) >> sps->log2_ctb_size;
    sps->ctb_height = (sps->height + (1 << sps->log2_ctb_size) - 1) >> sps->log2_ctb_size;
    sps->ctb_size   = sps->ctb_width * sps->ctb_height;

    sps->min_cb_width  = sps->width  >> sps->log2_min_cb_size;
    sps->min_cb_height = sps->height >> sps->log2_min_cb_size;
    sps->min_tb_width  = sps->width  >> sps->log2_min_tb_size;
    sps->min_tb_height = sps->height >> sps->log2_min_tb_size;
    sps->min_pu_width  = sps->width  >> sps->log2_min_pu_size;
    sps->min_pu_height = sps->height >> sps->log2_min_pu_size;
    sps->tb_mask       = (1 << (sps->log2_ctb_size - sps->log2_min_tb_size)) - 1;

    sps->qp_bd_offset = 6 * (sps->bit_depth - 8);

    if (sps->width  & ((1 << sps->log2_min_cb_size) - 1) ||
        sps->height & ((1 << sps->log2_min_cb_size) - 1)) {
        av_log(s->avctx, AV_LOG_ERROR, "Invalid coded frame dimensions.\n");
        goto err;
    }

    if (sps->log2_ctb_size > MAX_LOG2_CTB_SIZE) {
        av_log(s->avctx, AV_LOG_ERROR, "CTB size out of range: 2^%d\n", sps->log2_ctb_size);
        goto err;
    }
    if (sps->log2_ctb_size < 4) {
        av_log(s->avctx,
               AV_LOG_ERROR,
               "log2_ctb_size %d differs from the bounds of any known profile\n",
               sps->log2_ctb_size);
        avpriv_request_sample(s->avctx, "log2_ctb_size %d", sps->log2_ctb_size);
        goto err;
    }
    if (sps->max_transform_hierarchy_depth_inter > sps->log2_ctb_size - sps->log2_min_tb_size) {
        av_log(s->avctx, AV_LOG_ERROR, "max_transform_hierarchy_depth_inter out of range: %d\n",
               sps->max_transform_hierarchy_depth_inter);
        goto err;
    }
    if (sps->max_transform_hierarchy_depth_intra > sps->log2_ctb_size - sps->log2_min_tb_size) {
        av_log(s->avctx, AV_LOG_ERROR, "max_transform_hierarchy_depth_intra out of range: %d\n",
               sps->max_transform_hierarchy_depth_intra);
        goto err;
    }
    if (sps->log2_max_trafo_size > FFMIN(sps->log2_ctb_size, 5)) {
        av_log(s->avctx, AV_LOG_ERROR,
               "max transform block size out of range: %d\n",
               sps->log2_max_trafo_size);
        goto err;
    }

    if (get_bits_left(gb) < 0) {
        av_log(s->avctx, AV_LOG_ERROR,
               "Overread SPS by %d bits\n", -get_bits_left(gb));
        goto err;
    }

    if (s->avctx->debug & FF_DEBUG_BITSTREAM) {
        av_log(s->avctx, AV_LOG_DEBUG,
               "Parsed SPS: id %d; coded wxh: %dx%d; "
               "cropped wxh: %dx%d; pix_fmt: %s.\n",
               sps_id, sps->width, sps->height,
               sps->output_width, sps->output_height,
               av_get_pix_fmt_name(sps->pix_fmt));
    }

    /* check if this is a repeat of an already parsed SPS, then keep the
     * original one.
     * otherwise drop all PPSes that depend on it */
    if (s->sps_list[sps_id] &&
        !memcmp(s->sps_list[sps_id]->data, sps_buf->data, sps_buf->size)) {
        av_buffer_unref(&sps_buf);
    } else {
        for (i = 0; i < FF_ARRAY_ELEMS(s->pps_list); i++) {
            if (s->pps_list[i] && ((HEVCPPS*)s->pps_list[i]->data)->sps_id == sps_id)
                av_buffer_unref(&s->pps_list[i]);
        }
        if (s->sps_list[sps_id] && s->sps == (HEVCSPS*)s->sps_list[sps_id]->data) {
            av_buffer_unref(&s->current_sps);
            s->current_sps = av_buffer_ref(s->sps_list[sps_id]);
            if (!s->current_sps)
                s->sps = NULL;
        }
        av_buffer_unref(&s->sps_list[sps_id]);
        s->sps_list[sps_id] = sps_buf;
    }

    return 0;

err:
    av_buffer_unref(&sps_buf);
    return ret;
}

static void hevc_pps_free(void *opaque, uint8_t *data)
{
    HEVCPPS *pps = (HEVCPPS*)data;

    av_freep(&pps->column_width);
    av_freep(&pps->row_height);
    av_freep(&pps->col_bd);
    av_freep(&pps->row_bd);
    av_freep(&pps->col_idxX);
    av_freep(&pps->ctb_addr_rs_to_ts);
    av_freep(&pps->ctb_addr_ts_to_rs);
    av_freep(&pps->tile_pos_rs);
    av_freep(&pps->tile_id);
    av_freep(&pps->min_tb_addr_zs_tab);

    av_freep(&pps);
}

static int pps_range_extensions(HEVCContext *s, HEVCPPS *pps, HEVCSPS *sps) {
    GetBitContext *gb = &s->HEVClc->gb;
    int i;

    if (pps->transform_skip_enabled_flag) {
        pps->log2_max_transform_skip_block_size = get_ue_golomb_long(gb) + 2;
    }
    pps->cross_component_prediction_enabled_flag = get_bits1(gb);
    pps->chroma_qp_offset_list_enabled_flag = get_bits1(gb);
    if (pps->chroma_qp_offset_list_enabled_flag) {
        pps->diff_cu_chroma_qp_offset_depth = get_ue_golomb_long(gb);
        pps->chroma_qp_offset_list_len_minus1 = get_ue_golomb_long(gb);
        if (pps->chroma_qp_offset_list_len_minus1 && pps->chroma_qp_offset_list_len_minus1 >= 5) {
            av_log(s->avctx, AV_LOG_ERROR,
                   "chroma_qp_offset_list_len_minus1 shall be in the range [0, 5].\n");
            return AVERROR_INVALIDDATA;
        }
        for (i = 0; i <= pps->chroma_qp_offset_list_len_minus1; i++) {
            pps->cb_qp_offset_list[i] = get_se_golomb_long(gb);
            if (pps->cb_qp_offset_list[i]) {
                av_log(s->avctx, AV_LOG_WARNING,
                       "cb_qp_offset_list not tested yet.\n");
            }
            pps->cr_qp_offset_list[i] = get_se_golomb_long(gb);
            if (pps->cr_qp_offset_list[i]) {
                av_log(s->avctx, AV_LOG_WARNING,
                       "cb_qp_offset_list not tested yet.\n");
            }
        }
    }
    pps->log2_sao_offset_scale_luma = get_ue_golomb_long(gb);
    pps->log2_sao_offset_scale_chroma = get_ue_golomb_long(gb);

    return(0);
}

int ff_hevc_decode_nal_pps(HEVCContext *s)
{
    GetBitContext *gb = &s->HEVClc->gb;
    HEVCSPS      *sps = NULL;
    int pic_area_in_ctbs;
    int log2_diff_ctb_min_tb_size;
    int i, j, x, y, ctb_addr_rs, tile_id;
    int ret = 0;
    unsigned int pps_id = 0;

    AVBufferRef *pps_buf;
    HEVCPPS *pps = av_mallocz(sizeof(*pps));

    if (!pps)
        return AVERROR(ENOMEM);

    pps_buf = av_buffer_create((uint8_t *)pps, sizeof(*pps),
                               hevc_pps_free, NULL, 0);
    if (!pps_buf) {
        av_freep(&pps);
        return AVERROR(ENOMEM);
    }

    av_log(s->avctx, AV_LOG_DEBUG, "Decoding PPS\n");

    // Default values
    pps->loop_filter_across_tiles_enabled_flag = 1;
    pps->num_tile_columns                      = 1;
    pps->num_tile_rows                         = 1;
    pps->uniform_spacing_flag                  = 1;
    pps->disable_dbf                           = 0;
    pps->beta_offset                           = 0;
    pps->tc_offset                             = 0;
    pps->log2_max_transform_skip_block_size    = 2;

    // Coded parameters
    pps_id = get_ue_golomb_long(gb);
    if (pps_id >= MAX_PPS_COUNT) {
        av_log(s->avctx, AV_LOG_ERROR, "PPS id out of range: %d\n", pps_id);
        ret = AVERROR_INVALIDDATA;
        goto err;
    }
    pps->sps_id = get_ue_golomb_long(gb);
    if (pps->sps_id >= MAX_SPS_COUNT) {
        av_log(s->avctx, AV_LOG_ERROR, "SPS id out of range: %d\n", pps->sps_id);
        ret = AVERROR_INVALIDDATA;
        goto err;
    }
    if (!s->sps_list[pps->sps_id]) {
        av_log(s->avctx, AV_LOG_ERROR, "SPS %u does not exist.\n", pps->sps_id);
        ret = AVERROR_INVALIDDATA;
        goto err;
    }
    sps = (HEVCSPS *)s->sps_list[pps->sps_id]->data;

    pps->dependent_slice_segments_enabled_flag = get_bits1(gb);
    pps->output_flag_present_flag              = get_bits1(gb);
    pps->num_extra_slice_header_bits           = get_bits(gb, 3);

    pps->sign_data_hiding_flag = get_bits1(gb);

    pps->cabac_init_present_flag = get_bits1(gb);

    pps->num_ref_idx_l0_default_active = get_ue_golomb_long(gb) + 1;
    pps->num_ref_idx_l1_default_active = get_ue_golomb_long(gb) + 1;

    pps->pic_init_qp_minus26 = get_se_golomb(gb);

    pps->constrained_intra_pred_flag = get_bits1(gb);
    pps->transform_skip_enabled_flag = get_bits1(gb);

    pps->cu_qp_delta_enabled_flag = get_bits1(gb);
    pps->diff_cu_qp_delta_depth   = 0;
    if (pps->cu_qp_delta_enabled_flag)
        pps->diff_cu_qp_delta_depth = get_ue_golomb_long(gb);

    if (pps->diff_cu_qp_delta_depth < 0 ||
        pps->diff_cu_qp_delta_depth > sps->log2_diff_max_min_coding_block_size) {
        av_log(s->avctx, AV_LOG_ERROR, "diff_cu_qp_delta_depth %d is invalid\n",
               pps->diff_cu_qp_delta_depth);
        ret = AVERROR_INVALIDDATA;
        goto err;
    }

    pps->cb_qp_offset = get_se_golomb(gb);
    if (pps->cb_qp_offset < -12 || pps->cb_qp_offset > 12) {
        av_log(s->avctx, AV_LOG_ERROR, "pps_cb_qp_offset out of range: %d\n",
               pps->cb_qp_offset);
        ret = AVERROR_INVALIDDATA;
        goto err;
    }
    pps->cr_qp_offset = get_se_golomb(gb);
    if (pps->cr_qp_offset < -12 || pps->cr_qp_offset > 12) {
        av_log(s->avctx, AV_LOG_ERROR, "pps_cr_qp_offset out of range: %d\n",
               pps->cr_qp_offset);
        ret = AVERROR_INVALIDDATA;
        goto err;
    }
    pps->pic_slice_level_chroma_qp_offsets_present_flag = get_bits1(gb);

    pps->weighted_pred_flag   = get_bits1(gb);
    pps->weighted_bipred_flag = get_bits1(gb);

    pps->transquant_bypass_enable_flag    = get_bits1(gb);
    pps->tiles_enabled_flag               = get_bits1(gb);
    pps->entropy_coding_sync_enabled_flag = get_bits1(gb);

    if (pps->tiles_enabled_flag) {
        pps->num_tile_columns = get_ue_golomb_long(gb) + 1;
        pps->num_tile_rows    = get_ue_golomb_long(gb) + 1;
        if (pps->num_tile_columns == 0 ||
            pps->num_tile_columns >= sps->width) {
            av_log(s->avctx, AV_LOG_ERROR, "num_tile_columns_minus1 out of range: %d\n",
                   pps->num_tile_columns - 1);
            ret = AVERROR_INVALIDDATA;
            goto err;
        }
        if (pps->num_tile_rows == 0 ||
            pps->num_tile_rows >= sps->height) {
            av_log(s->avctx, AV_LOG_ERROR, "num_tile_rows_minus1 out of range: %d\n",
                   pps->num_tile_rows - 1);
            ret = AVERROR_INVALIDDATA;
            goto err;
        }

        pps->column_width = av_malloc_array(pps->num_tile_columns, sizeof(*pps->column_width));
        pps->row_height   = av_malloc_array(pps->num_tile_rows,    sizeof(*pps->row_height));
        if (!pps->column_width || !pps->row_height) {
            ret = AVERROR(ENOMEM);
            goto err;
        }

        pps->uniform_spacing_flag = get_bits1(gb);
        if (!pps->uniform_spacing_flag) {
            uint64_t sum = 0;
            for (i = 0; i < pps->num_tile_columns - 1; i++) {
                pps->column_width[i] = get_ue_golomb_long(gb) + 1;
                sum                 += pps->column_width[i];
            }
            if (sum >= sps->ctb_width) {
                av_log(s->avctx, AV_LOG_ERROR, "Invalid tile widths.\n");
                ret = AVERROR_INVALIDDATA;
                goto err;
            }
            pps->column_width[pps->num_tile_columns - 1] = sps->ctb_width - sum;

            sum = 0;
            for (i = 0; i < pps->num_tile_rows - 1; i++) {
                pps->row_height[i] = get_ue_golomb_long(gb) + 1;
                sum               += pps->row_height[i];
            }
            if (sum >= sps->ctb_height) {
                av_log(s->avctx, AV_LOG_ERROR, "Invalid tile heights.\n");
                ret = AVERROR_INVALIDDATA;
                goto err;
            }
            pps->row_height[pps->num_tile_rows - 1] = sps->ctb_height - sum;
        }
        pps->loop_filter_across_tiles_enabled_flag = get_bits1(gb);
    }

    pps->seq_loop_filter_across_slices_enabled_flag = get_bits1(gb);

    pps->deblocking_filter_control_present_flag = get_bits1(gb);
    if (pps->deblocking_filter_control_present_flag) {
        pps->deblocking_filter_override_enabled_flag = get_bits1(gb);
        pps->disable_dbf                             = get_bits1(gb);
        if (!pps->disable_dbf) {
            pps->beta_offset = get_se_golomb(gb) * 2;
            pps->tc_offset = get_se_golomb(gb) * 2;
            if (pps->beta_offset/2 < -6 || pps->beta_offset/2 > 6) {
                av_log(s->avctx, AV_LOG_ERROR, "pps_beta_offset_div2 out of range: %d\n",
                       pps->beta_offset/2);
                ret = AVERROR_INVALIDDATA;
                goto err;
            }
            if (pps->tc_offset/2 < -6 || pps->tc_offset/2 > 6) {
                av_log(s->avctx, AV_LOG_ERROR, "pps_tc_offset_div2 out of range: %d\n",
                       pps->tc_offset/2);
                ret = AVERROR_INVALIDDATA;
                goto err;
            }
        }
    }

    pps->scaling_list_data_present_flag = get_bits1(gb);
    if (pps->scaling_list_data_present_flag) {
        set_default_scaling_list_data(&pps->scaling_list);
        ret = scaling_list_data(s, &pps->scaling_list, sps);
        if (ret < 0)
            goto err;
    }
    pps->lists_modification_present_flag = get_bits1(gb);
    pps->log2_parallel_merge_level       = get_ue_golomb_long(gb) + 2;
    if (pps->log2_parallel_merge_level > sps->log2_ctb_size) {
        av_log(s->avctx, AV_LOG_ERROR, "log2_parallel_merge_level_minus2 out of range: %d\n",
               pps->log2_parallel_merge_level - 2);
        ret = AVERROR_INVALIDDATA;
        goto err;
    }

    pps->slice_header_extension_present_flag = get_bits1(gb);

    if (get_bits1(gb)) { // pps_extension_present_flag
        int pps_range_extensions_flag = get_bits1(gb);
        /* int pps_extension_7bits = */ get_bits(gb, 7);
        if (sps->ptl.general_ptl.profile_idc == FF_PROFILE_HEVC_REXT && pps_range_extensions_flag) {
            if ((ret = pps_range_extensions(s, pps, sps)) < 0)
                goto err;
        }
    }

    // Inferred parameters
    pps->col_bd   = av_malloc_array(pps->num_tile_columns + 1, sizeof(*pps->col_bd));
    pps->row_bd   = av_malloc_array(pps->num_tile_rows + 1,    sizeof(*pps->row_bd));
    pps->col_idxX = av_malloc_array(sps->ctb_width,    sizeof(*pps->col_idxX));
    if (!pps->col_bd || !pps->row_bd || !pps->col_idxX) {
        ret = AVERROR(ENOMEM);
        goto err;
    }

    if (pps->uniform_spacing_flag) {
        if (!pps->column_width) {
            pps->column_width = av_malloc_array(pps->num_tile_columns, sizeof(*pps->column_width));
            pps->row_height   = av_malloc_array(pps->num_tile_rows,    sizeof(*pps->row_height));
        }
        if (!pps->column_width || !pps->row_height) {
            ret = AVERROR(ENOMEM);
            goto err;
        }

        for (i = 0; i < pps->num_tile_columns; i++) {
            pps->column_width[i] = ((i + 1) * sps->ctb_width) / pps->num_tile_columns -
                                   (i * sps->ctb_width) / pps->num_tile_columns;
        }

        for (i = 0; i < pps->num_tile_rows; i++) {
            pps->row_height[i] = ((i + 1) * sps->ctb_height) / pps->num_tile_rows -
                                 (i * sps->ctb_height) / pps->num_tile_rows;
        }
    }

    pps->col_bd[0] = 0;
    for (i = 0; i < pps->num_tile_columns; i++)
        pps->col_bd[i + 1] = pps->col_bd[i] + pps->column_width[i];

    pps->row_bd[0] = 0;
    for (i = 0; i < pps->num_tile_rows; i++)
        pps->row_bd[i + 1] = pps->row_bd[i] + pps->row_height[i];

    for (i = 0, j = 0; i < sps->ctb_width; i++) {
        if (i > pps->col_bd[j])
            j++;
        pps->col_idxX[i] = j;
    }

    /**
     * 6.5
     */
    pic_area_in_ctbs     = sps->ctb_width    * sps->ctb_height;

    pps->ctb_addr_rs_to_ts = av_malloc_array(pic_area_in_ctbs,    sizeof(*pps->ctb_addr_rs_to_ts));
    pps->ctb_addr_ts_to_rs = av_malloc_array(pic_area_in_ctbs,    sizeof(*pps->ctb_addr_ts_to_rs));
    pps->tile_id           = av_malloc_array(pic_area_in_ctbs,    sizeof(*pps->tile_id));
    pps->min_tb_addr_zs_tab = av_malloc_array((sps->tb_mask+2) * (sps->tb_mask+2), sizeof(*pps->min_tb_addr_zs_tab));
    if (!pps->ctb_addr_rs_to_ts || !pps->ctb_addr_ts_to_rs ||
        !pps->tile_id || !pps->min_tb_addr_zs_tab) {
        ret = AVERROR(ENOMEM);
        goto err;
    }

    for (ctb_addr_rs = 0; ctb_addr_rs < pic_area_in_ctbs; ctb_addr_rs++) {
        int tb_x   = ctb_addr_rs % sps->ctb_width;
        int tb_y   = ctb_addr_rs / sps->ctb_width;
        int tile_x = 0;
        int tile_y = 0;
        int val    = 0;

        for (i = 0; i < pps->num_tile_columns; i++) {
            if (tb_x < pps->col_bd[i + 1]) {
                tile_x = i;
                break;
            }
        }

        for (i = 0; i < pps->num_tile_rows; i++) {
            if (tb_y < pps->row_bd[i + 1]) {
                tile_y = i;
                break;
            }
        }

        for (i = 0; i < tile_x; i++)
            val += pps->row_height[tile_y] * pps->column_width[i];
        for (i = 0; i < tile_y; i++)
            val += sps->ctb_width * pps->row_height[i];

        val += (tb_y - pps->row_bd[tile_y]) * pps->column_width[tile_x] +
               tb_x - pps->col_bd[tile_x];

        pps->ctb_addr_rs_to_ts[ctb_addr_rs] = val;
        pps->ctb_addr_ts_to_rs[val]         = ctb_addr_rs;
    }

    for (j = 0, tile_id = 0; j < pps->num_tile_rows; j++)
        for (i = 0; i < pps->num_tile_columns; i++, tile_id++)
            for (y = pps->row_bd[j]; y < pps->row_bd[j + 1]; y++)
                for (x = pps->col_bd[i]; x < pps->col_bd[i + 1]; x++)
                    pps->tile_id[pps->ctb_addr_rs_to_ts[y * sps->ctb_width + x]] = tile_id;

    pps->tile_pos_rs = av_malloc_array(tile_id, sizeof(*pps->tile_pos_rs));
    if (!pps->tile_pos_rs) {
        ret = AVERROR(ENOMEM);
        goto err;
    }

    for (j = 0; j < pps->num_tile_rows; j++)
        for (i = 0; i < pps->num_tile_columns; i++)
            pps->tile_pos_rs[j * pps->num_tile_columns + i] = pps->row_bd[j] * sps->ctb_width + pps->col_bd[i];

    log2_diff_ctb_min_tb_size = sps->log2_ctb_size - sps->log2_min_tb_size;
    pps->min_tb_addr_zs = &pps->min_tb_addr_zs_tab[1*(sps->tb_mask+2)+1];
    for (y = 0; y < sps->tb_mask+2; y++) {
        pps->min_tb_addr_zs_tab[y*(sps->tb_mask+2)] = -1;
        pps->min_tb_addr_zs_tab[y]    = -1;
    }
    for (y = 0; y < sps->tb_mask+1; y++) {
        for (x = 0; x < sps->tb_mask+1; x++) {
            int tb_x        = x >> log2_diff_ctb_min_tb_size;
            int tb_y        = y >> log2_diff_ctb_min_tb_size;
            int ctb_addr_rs = sps->ctb_width * tb_y + tb_x;
            int val         = pps->ctb_addr_rs_to_ts[ctb_addr_rs] <<
                              (log2_diff_ctb_min_tb_size * 2);
            for (i = 0; i < log2_diff_ctb_min_tb_size; i++) {
                int m = 1 << i;
                val += (m & x ? m * m : 0) + (m & y ? 2 * m * m : 0);
            }
            pps->min_tb_addr_zs[y * (sps->tb_mask+2) + x] = val;
        }
    }

    if (get_bits_left(gb) < 0) {
        av_log(s->avctx, AV_LOG_ERROR,
               "Overread PPS by %d bits\n", -get_bits_left(gb));
        goto err;
    }

    av_buffer_unref(&s->pps_list[pps_id]);
    s->pps_list[pps_id] = pps_buf;

    return 0;

err:
    av_buffer_unref(&pps_buf);
    return ret;
}<|MERGE_RESOLUTION|>--- conflicted
+++ resolved
@@ -452,16 +452,12 @@
     }
     get_bits1(gb); /* vps_extension_flag */
 
-<<<<<<< HEAD
     if (get_bits_left(gb) < 0) {
         av_log(s->avctx, AV_LOG_ERROR,
                "Overread VPS by %d bits\n", -get_bits_left(gb));
         goto err;
     }
 
-    av_buffer_unref(&s->vps_list[vps_id]);
-    s->vps_list[vps_id] = vps_buf;
-=======
     if (s->vps_list[vps_id] &&
         !memcmp(s->vps_list[vps_id]->data, vps_buf->data, vps_buf->size)) {
         av_buffer_unref(&vps_buf);
@@ -470,7 +466,6 @@
         s->vps_list[vps_id] = vps_buf;
     }
 
->>>>>>> ce0bc09e
     return 0;
 
 err:
