/*
 * Interface to libmp3lame for mp3 encoding
 * Copyright (c) 2002 Lennert Buytenhek <buytenh@gnu.org>
 *
 * This file is part of FFmpeg.
 *
 * FFmpeg is free software; you can redistribute it and/or
 * modify it under the terms of the GNU Lesser General Public
 * License as published by the Free Software Foundation; either
 * version 2.1 of the License, or (at your option) any later version.
 *
 * FFmpeg is distributed in the hope that it will be useful,
 * but WITHOUT ANY WARRANTY; without even the implied warranty of
 * MERCHANTABILITY or FITNESS FOR A PARTICULAR PURPOSE.  See the GNU
 * Lesser General Public License for more details.
 *
 * You should have received a copy of the GNU Lesser General Public
 * License along with FFmpeg; if not, write to the Free Software
 * Foundation, Inc., 51 Franklin Street, Fifth Floor, Boston, MA 02110-1301 USA
 */

/**
 * @file
 * Interface to libmp3lame for mp3 encoding.
 */

#include "libavutil/intreadwrite.h"
#include "libavutil/log.h"
#include "libavutil/opt.h"
#include "avcodec.h"
#include "mpegaudio.h"
#include <lame/lame.h>

#define BUFFER_SIZE (7200 + 2 * MPA_FRAME_SIZE + MPA_FRAME_SIZE / 4)
typedef struct Mp3AudioContext {
    AVClass *class;
    lame_global_flags *gfp;
    int stereo;
    uint8_t buffer[BUFFER_SIZE];
    int buffer_index;
    struct {
        int *left;
        int *right;
    } s32_data;
    int reservoir;
} Mp3AudioContext;

static av_cold int MP3lame_encode_init(AVCodecContext *avctx)
{
    Mp3AudioContext *s = avctx->priv_data;

    if (avctx->channels > 2) {
        av_log(avctx, AV_LOG_ERROR,
               "Invalid number of channels %d, must be <= 2\n", avctx->channels);
        return AVERROR(EINVAL);
    }

    s->stereo = avctx->channels > 1 ? 1 : 0;

    if ((s->gfp = lame_init()) == NULL)
        goto err;
    lame_set_in_samplerate(s->gfp, avctx->sample_rate);
    lame_set_out_samplerate(s->gfp, avctx->sample_rate);
    lame_set_num_channels(s->gfp, avctx->channels);
    if (avctx->compression_level == FF_COMPRESSION_DEFAULT) {
        lame_set_quality(s->gfp, 5);
    } else {
        lame_set_quality(s->gfp, avctx->compression_level);
    }
    lame_set_mode(s->gfp, s->stereo ? JOINT_STEREO : MONO);
    lame_set_brate(s->gfp, avctx->bit_rate / 1000);
    if (avctx->flags & CODEC_FLAG_QSCALE) {
        lame_set_brate(s->gfp, 0);
        lame_set_VBR(s->gfp, vbr_default);
        lame_set_VBR_quality(s->gfp, avctx->global_quality / (float)FF_QP2LAMBDA);
    }
    lame_set_bWriteVbrTag(s->gfp,0);
#if FF_API_LAME_GLOBAL_OPTS
    s->reservoir = avctx->flags2 & CODEC_FLAG2_BIT_RESERVOIR;
#endif
    lame_set_disable_reservoir(s->gfp, !s->reservoir);
    if (lame_init_params(s->gfp) < 0)
        goto err_close;

<<<<<<< HEAD
    avctx->frame_size = lame_get_framesize(s->gfp);

    if(!(avctx->coded_frame= avcodec_alloc_frame())) {
        lame_close(s->gfp);

        return AVERROR(ENOMEM);
    }
    avctx->coded_frame->key_frame= 1;
=======
    avctx->frame_size             = lame_get_framesize(s->gfp);
    avctx->coded_frame            = avcodec_alloc_frame();
    avctx->coded_frame->key_frame = 1;
>>>>>>> 209c4452

    if(AV_SAMPLE_FMT_S32 == avctx->sample_fmt && s->stereo) {
        int nelem = 2 * avctx->frame_size;

        if(! (s->s32_data.left = av_malloc(nelem * sizeof(int)))) {
            av_freep(&avctx->coded_frame);
            lame_close(s->gfp);

            return AVERROR(ENOMEM);
        }

        s->s32_data.right = s->s32_data.left + avctx->frame_size;
    }

    return 0;

err_close:
    lame_close(s->gfp);
err:
    return -1;
}

static const int sSampleRates[] = {
    44100, 48000,  32000, 22050, 24000, 16000, 11025, 12000, 8000, 0
};

static const int sBitRates[2][3][15] = {
    {
        { 0, 32, 64, 96, 128, 160, 192, 224, 256, 288, 320, 352, 384, 416, 448 },
        { 0, 32, 48, 56, 64,  80,  96,  112, 128, 160, 192, 224, 256, 320, 384 },
        { 0, 32, 40, 48, 56,  64,  80,  96,  112, 128, 160, 192, 224, 256, 320 }
    },
    {
        { 0, 32, 48, 56, 64, 80, 96, 112, 128, 144, 160, 176, 192, 224, 256 },
        { 0,  8, 16, 24, 32, 40, 48,  56,  64,  80,  96, 112, 128, 144, 160 },
        { 0,  8, 16, 24, 32, 40, 48,  56,  64,  80,  96, 112, 128, 144, 160 }
    },
};

static const int sSamplesPerFrame[2][3] = {
    { 384, 1152, 1152 },
    { 384, 1152,  576 }
};

static const int sBitsPerSlot[3] = { 32, 8, 8 };

static int mp3len(void *data, int *samplesPerFrame, int *sampleRate)
{
    uint32_t header  = AV_RB32(data);
    int layerID      = 3 - ((header >> 17) & 0x03);
    int bitRateID    = ((header >> 12) & 0x0f);
    int sampleRateID = ((header >> 10) & 0x03);
    int bitsPerSlot  = sBitsPerSlot[layerID];
    int isPadded     = ((header >> 9) & 0x01);
    static int const mode_tab[4] = { 2, 3, 1, 0 };
    int mode    = mode_tab[(header >> 19) & 0x03];
    int mpeg_id = mode > 0;
    int temp0, temp1, bitRate;

    if (((header >> 21) & 0x7ff) != 0x7ff || mode == 3 || layerID == 3 ||
        sampleRateID == 3) {
        return -1;
    }

    if (!samplesPerFrame)
        samplesPerFrame = &temp0;
    if (!sampleRate)
        sampleRate      = &temp1;

    //*isMono = ((header >>  6) & 0x03) == 0x03;

    *sampleRate      = sSampleRates[sampleRateID] >> mode;
    bitRate          = sBitRates[mpeg_id][layerID][bitRateID] * 1000;
    *samplesPerFrame = sSamplesPerFrame[mpeg_id][layerID];
    //av_log(NULL, AV_LOG_DEBUG,
    //       "sr:%d br:%d spf:%d l:%d m:%d\n",
    //       *sampleRate, bitRate, *samplesPerFrame, layerID, mode);

    return *samplesPerFrame * bitRate / (bitsPerSlot * *sampleRate) + isPadded;
}

static int MP3lame_encode_frame(AVCodecContext *avctx, unsigned char *frame,
                                int buf_size, void *data)
{
    Mp3AudioContext *s = avctx->priv_data;
    int len;
    int lame_result;

    /* lame 3.91 dies on '1-channel interleaved' data */

<<<<<<< HEAD
    if(!data){
        lame_result= lame_encode_flush(
                s->gfp,
                s->buffer + s->buffer_index,
                BUFFER_SIZE - s->buffer_index
                );
#if 2147483647 == INT_MAX
    }else if(AV_SAMPLE_FMT_S32 == avctx->sample_fmt){
        if (s->stereo) {
            int32_t *rp = data;
            int32_t *mp = rp + 2*avctx->frame_size;
            int *wpl = s->s32_data.left;
            int *wpr = s->s32_data.right;

            while (rp < mp) {
                *wpl++ = *rp++;
                *wpr++ = *rp++;
            }

            lame_result = lame_encode_buffer_int(
                s->gfp,
                s->s32_data.left,
                s->s32_data.right,
                avctx->frame_size,
                s->buffer + s->buffer_index,
                BUFFER_SIZE - s->buffer_index
                );
        } else {
            lame_result = lame_encode_buffer_int(
                s->gfp,
                data,
                data,
                avctx->frame_size,
                s->buffer + s->buffer_index,
                BUFFER_SIZE - s->buffer_index
                );
        }
#endif
    }else{
        if (s->stereo) {
            lame_result = lame_encode_buffer_interleaved(
                s->gfp,
                data,
                avctx->frame_size,
                s->buffer + s->buffer_index,
                BUFFER_SIZE - s->buffer_index
                );
        } else {
            lame_result = lame_encode_buffer(
                s->gfp,
                data,
                data,
                avctx->frame_size,
                s->buffer + s->buffer_index,
                BUFFER_SIZE - s->buffer_index
                );
        }
=======
    if (data) {
        if (s->stereo) {
            lame_result = lame_encode_buffer_interleaved(s->gfp, data,
                                                         avctx->frame_size,
                                                         s->buffer + s->buffer_index,
                                                         BUFFER_SIZE - s->buffer_index);
        } else {
            lame_result = lame_encode_buffer(s->gfp, data, data,
                                             avctx->frame_size, s->buffer +
                                             s->buffer_index, BUFFER_SIZE -
                                             s->buffer_index);
        }
    } else {
        lame_result = lame_encode_flush(s->gfp, s->buffer + s->buffer_index,
                                        BUFFER_SIZE - s->buffer_index);
>>>>>>> 209c4452
    }

    if (lame_result < 0) {
        if (lame_result == -1) {
            /* output buffer too small */
            av_log(avctx, AV_LOG_ERROR,
                   "lame: output buffer too small (buffer index: %d, free bytes: %d)\n",
                   s->buffer_index, BUFFER_SIZE - s->buffer_index);
        }
        return -1;
    }

    s->buffer_index += lame_result;

    if (s->buffer_index < 4)
        return 0;

    len = mp3len(s->buffer, NULL, NULL);
    //av_log(avctx, AV_LOG_DEBUG, "in:%d packet-len:%d index:%d\n",
    //       avctx->frame_size, len, s->buffer_index);
    if (len <= s->buffer_index) {
        memcpy(frame, s->buffer, len);
        s->buffer_index -= len;

        memmove(s->buffer, s->buffer + len, s->buffer_index);
        // FIXME fix the audio codec API, so we do not need the memcpy()
        /*for(i=0; i<len; i++) {
            av_log(avctx, AV_LOG_DEBUG, "%2X ", frame[i]);
        }*/
        return len;
    } else
        return 0;
}

static av_cold int MP3lame_encode_close(AVCodecContext *avctx)
{
    Mp3AudioContext *s = avctx->priv_data;

    av_freep(&s->s32_data.left);
    av_freep(&avctx->coded_frame);

    lame_close(s->gfp);
    return 0;
}

#define OFFSET(x) offsetof(Mp3AudioContext, x)
#define AE AV_OPT_FLAG_AUDIO_PARAM | AV_OPT_FLAG_ENCODING_PARAM
static const AVOption options[] = {
    { "reservoir", "Use bit reservoir.", OFFSET(reservoir), AV_OPT_TYPE_INT, { 1 }, 0, 1, AE },
    { NULL },
};

static const AVClass libmp3lame_class = {
    .class_name = "libmp3lame encoder",
    .item_name  = av_default_item_name,
    .option     = options,
    .version    = LIBAVUTIL_VERSION_INT,
};

AVCodec ff_libmp3lame_encoder = {
<<<<<<< HEAD
    .name           = "libmp3lame",
    .type           = AVMEDIA_TYPE_AUDIO,
    .id             = CODEC_ID_MP3,
    .priv_data_size = sizeof(Mp3AudioContext),
    .init           = MP3lame_encode_init,
    .encode         = MP3lame_encode_frame,
    .close          = MP3lame_encode_close,
    .capabilities= CODEC_CAP_DELAY,
    .sample_fmts = (const enum AVSampleFormat[]){AV_SAMPLE_FMT_S16,
#if 2147483647 == INT_MAX
    AV_SAMPLE_FMT_S32,
#endif
    AV_SAMPLE_FMT_NONE},
    .supported_samplerates= sSampleRates,
    .long_name= NULL_IF_CONFIG_SMALL("libmp3lame MP3 (MPEG audio layer 3)"),
    .priv_class     = &libmp3lame_class,
=======
    .name                  = "libmp3lame",
    .type                  = AVMEDIA_TYPE_AUDIO,
    .id                    = CODEC_ID_MP3,
    .priv_data_size        = sizeof(Mp3AudioContext),
    .init                  = MP3lame_encode_init,
    .encode                = MP3lame_encode_frame,
    .close                 = MP3lame_encode_close,
    .capabilities          = CODEC_CAP_DELAY,
    .sample_fmts           = (const enum AVSampleFormat[]) { AV_SAMPLE_FMT_S16,
                                                             AV_SAMPLE_FMT_NONE },
    .supported_samplerates = sSampleRates,
    .long_name             = NULL_IF_CONFIG_SMALL("libmp3lame MP3 (MPEG audio layer 3)"),
    .priv_class            = &libmp3lame_class,
>>>>>>> 209c4452
};<|MERGE_RESOLUTION|>--- conflicted
+++ resolved
@@ -82,20 +82,14 @@
     if (lame_init_params(s->gfp) < 0)
         goto err_close;
 
-<<<<<<< HEAD
-    avctx->frame_size = lame_get_framesize(s->gfp);
+    avctx->frame_size             = lame_get_framesize(s->gfp);
 
     if(!(avctx->coded_frame= avcodec_alloc_frame())) {
         lame_close(s->gfp);
 
         return AVERROR(ENOMEM);
     }
-    avctx->coded_frame->key_frame= 1;
-=======
-    avctx->frame_size             = lame_get_framesize(s->gfp);
-    avctx->coded_frame            = avcodec_alloc_frame();
     avctx->coded_frame->key_frame = 1;
->>>>>>> 209c4452
 
     if(AV_SAMPLE_FMT_S32 == avctx->sample_fmt && s->stereo) {
         int nelem = 2 * avctx->frame_size;
@@ -186,8 +180,7 @@
 
     /* lame 3.91 dies on '1-channel interleaved' data */
 
-<<<<<<< HEAD
-    if(!data){
+    if (!data){
         lame_result= lame_encode_flush(
                 s->gfp,
                 s->buffer + s->buffer_index,
@@ -244,23 +237,6 @@
                 BUFFER_SIZE - s->buffer_index
                 );
         }
-=======
-    if (data) {
-        if (s->stereo) {
-            lame_result = lame_encode_buffer_interleaved(s->gfp, data,
-                                                         avctx->frame_size,
-                                                         s->buffer + s->buffer_index,
-                                                         BUFFER_SIZE - s->buffer_index);
-        } else {
-            lame_result = lame_encode_buffer(s->gfp, data, data,
-                                             avctx->frame_size, s->buffer +
-                                             s->buffer_index, BUFFER_SIZE -
-                                             s->buffer_index);
-        }
-    } else {
-        lame_result = lame_encode_flush(s->gfp, s->buffer + s->buffer_index,
-                                        BUFFER_SIZE - s->buffer_index);
->>>>>>> 209c4452
     }
 
     if (lame_result < 0) {
@@ -321,24 +297,6 @@
 };
 
 AVCodec ff_libmp3lame_encoder = {
-<<<<<<< HEAD
-    .name           = "libmp3lame",
-    .type           = AVMEDIA_TYPE_AUDIO,
-    .id             = CODEC_ID_MP3,
-    .priv_data_size = sizeof(Mp3AudioContext),
-    .init           = MP3lame_encode_init,
-    .encode         = MP3lame_encode_frame,
-    .close          = MP3lame_encode_close,
-    .capabilities= CODEC_CAP_DELAY,
-    .sample_fmts = (const enum AVSampleFormat[]){AV_SAMPLE_FMT_S16,
-#if 2147483647 == INT_MAX
-    AV_SAMPLE_FMT_S32,
-#endif
-    AV_SAMPLE_FMT_NONE},
-    .supported_samplerates= sSampleRates,
-    .long_name= NULL_IF_CONFIG_SMALL("libmp3lame MP3 (MPEG audio layer 3)"),
-    .priv_class     = &libmp3lame_class,
-=======
     .name                  = "libmp3lame",
     .type                  = AVMEDIA_TYPE_AUDIO,
     .id                    = CODEC_ID_MP3,
@@ -348,9 +306,11 @@
     .close                 = MP3lame_encode_close,
     .capabilities          = CODEC_CAP_DELAY,
     .sample_fmts           = (const enum AVSampleFormat[]) { AV_SAMPLE_FMT_S16,
+#if 2147483647 == INT_MAX
+    AV_SAMPLE_FMT_S32,
+#endif
                                                              AV_SAMPLE_FMT_NONE },
     .supported_samplerates = sSampleRates,
     .long_name             = NULL_IF_CONFIG_SMALL("libmp3lame MP3 (MPEG audio layer 3)"),
     .priv_class            = &libmp3lame_class,
->>>>>>> 209c4452
 };