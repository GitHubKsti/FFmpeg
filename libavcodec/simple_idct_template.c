/*
 * Simple IDCT
 *
 * Copyright (c) 2001 Michael Niedermayer <michaelni@gmx.at>
 *
 * This file is part of FFmpeg.
 *
 * FFmpeg is free software; you can redistribute it and/or
 * modify it under the terms of the GNU Lesser General Public
 * License as published by the Free Software Foundation; either
 * version 2.1 of the License, or (at your option) any later version.
 *
 * FFmpeg is distributed in the hope that it will be useful,
 * but WITHOUT ANY WARRANTY; without even the implied warranty of
 * MERCHANTABILITY or FITNESS FOR A PARTICULAR PURPOSE.  See the GNU
 * Lesser General Public License for more details.
 *
 * You should have received a copy of the GNU Lesser General Public
 * License along with FFmpeg; if not, write to the Free Software
 * Foundation, Inc., 51 Franklin Street, Fifth Floor, Boston, MA 02110-1301 USA
 */

/**
 * @file
 * simpleidct in C.
 */

/* Based upon some commented-out C code from mpeg2dec (idct_mmx.c
 * written by Aaron Holtzman <aholtzma@ess.engr.uvic.ca>). */

#include "simple_idct.h"

#include "bit_depth_template.c"

#undef W1
#undef W2
#undef W3
#undef W4
#undef W5
#undef W6
#undef W7
#undef ROW_SHIFT
#undef COL_SHIFT
#undef DC_SHIFT
#undef MUL
#undef MAC

#if BIT_DEPTH == 8

#define W1  22725  //cos(i*M_PI/16)*sqrt(2)*(1<<14) + 0.5
#define W2  21407  //cos(i*M_PI/16)*sqrt(2)*(1<<14) + 0.5
#define W3  19266  //cos(i*M_PI/16)*sqrt(2)*(1<<14) + 0.5
#define W4  16383  //cos(i*M_PI/16)*sqrt(2)*(1<<14) + 0.5
#define W5  12873  //cos(i*M_PI/16)*sqrt(2)*(1<<14) + 0.5
#define W6  8867   //cos(i*M_PI/16)*sqrt(2)*(1<<14) + 0.5
#define W7  4520   //cos(i*M_PI/16)*sqrt(2)*(1<<14) + 0.5

#define ROW_SHIFT 11
#define COL_SHIFT 20
#define DC_SHIFT 3

#define MUL(a, b)    MUL16(a, b)
#define MAC(a, b, c) MAC16(a, b, c)

#elif BIT_DEPTH == 10 || BIT_DEPTH == 12

# if BIT_DEPTH == 10
#define W1 22725 // 90901
#define W2 21407 //  85627
#define W3 19265 //  77062
#define W4 16384 //  65535
#define W5 12873 //  51491
#define W6  8867 //  35468
#define W7  4520 //  18081

#   ifdef EXTRA_SHIFT
#define ROW_SHIFT 13
#define COL_SHIFT 18
#define DC_SHIFT  1
#   else
#define ROW_SHIFT 12
#define COL_SHIFT 19
#define DC_SHIFT  2
#   endif

# else
#define W1 45451
#define W2 42813
#define W3 38531
#define W4 32767
#define W5 25746
#define W6 17734
#define W7 9041

#define ROW_SHIFT 16
#define COL_SHIFT 17
#define DC_SHIFT -1
# endif

#define MUL(a, b)    ((a) * (b))
#define MAC(a, b, c) ((a) += (b) * (c))

#else

#error "Unsupported bitdepth"

#endif

#ifdef EXTRA_SHIFT
static inline void FUNC(idctRowCondDC_extrashift)(int16_t *row, int extra_shift)
#else
static inline void FUNC(idctRowCondDC)(int16_t *row, int extra_shift)
#endif
{
    SUINT a0, a1, a2, a3, b0, b1, b2, b3;

#if HAVE_FAST_64BIT
#define ROW0_MASK (0xffffLL << 48 * HAVE_BIGENDIAN)
    if (((AV_RN64A(row) & ~ROW0_MASK) | AV_RN64A(row+4)) == 0) {
        uint64_t temp;
        if (DC_SHIFT - extra_shift >= 0) {
            temp = (row[0] * (1 << (DC_SHIFT - extra_shift))) & 0xffff;
        } else {
            temp = ((row[0] + (1<<(extra_shift - DC_SHIFT-1))) >> (extra_shift - DC_SHIFT)) & 0xffff;
        }
        temp += temp * (1 << 16);
        temp += temp * ((uint64_t) 1 << 32);
        AV_WN64A(row, temp);
        AV_WN64A(row + 4, temp);
        return;
    }
#else
    if (!(AV_RN32A(row+2) |
          AV_RN32A(row+4) |
          AV_RN32A(row+6) |
          row[1])) {
        uint32_t temp;
        if (DC_SHIFT - extra_shift >= 0) {
            temp = (row[0] * (1 << (DC_SHIFT - extra_shift))) & 0xffff;
        } else {
            temp = ((row[0] + (1<<(extra_shift - DC_SHIFT-1))) >> (extra_shift - DC_SHIFT)) & 0xffff;
        }
        temp += temp * (1 << 16);
        AV_WN32A(row, temp);
        AV_WN32A(row+2, temp);
        AV_WN32A(row+4, temp);
        AV_WN32A(row+6, temp);
        return;
    }
#endif

    a0 = (W4 * row[0]) + (1 << (ROW_SHIFT + extra_shift - 1));
    a1 = a0;
    a2 = a0;
    a3 = a0;

    a0 += W2 * row[2];
    a1 += W6 * row[2];
    a2 -= W6 * row[2];
    a3 -= W2 * row[2];

    b0 = MUL(W1, row[1]);
    MAC(b0, W3, row[3]);
    b1 = MUL(W3, row[1]);
    MAC(b1, -W7, row[3]);
    b2 = MUL(W5, row[1]);
    MAC(b2, -W1, row[3]);
    b3 = MUL(W7, row[1]);
    MAC(b3, -W5, row[3]);

    if (AV_RN64A(row + 4)) {
        a0 +=   W4*row[4] + W6*row[6];
        a1 += - W4*row[4] - W2*row[6];
        a2 += - W4*row[4] + W2*row[6];
        a3 +=   W4*row[4] - W6*row[6];

        MAC(b0,  W5, row[5]);
        MAC(b0,  W7, row[7]);

        MAC(b1, -W1, row[5]);
        MAC(b1, -W5, row[7]);

        MAC(b2,  W7, row[5]);
        MAC(b2,  W3, row[7]);

        MAC(b3,  W3, row[5]);
        MAC(b3, -W1, row[7]);
    }

    row[0] = (int)(a0 + b0) >> (ROW_SHIFT + extra_shift);
    row[7] = (int)(a0 - b0) >> (ROW_SHIFT + extra_shift);
    row[1] = (int)(a1 + b1) >> (ROW_SHIFT + extra_shift);
    row[6] = (int)(a1 - b1) >> (ROW_SHIFT + extra_shift);
    row[2] = (int)(a2 + b2) >> (ROW_SHIFT + extra_shift);
    row[5] = (int)(a2 - b2) >> (ROW_SHIFT + extra_shift);
    row[3] = (int)(a3 + b3) >> (ROW_SHIFT + extra_shift);
    row[4] = (int)(a3 - b3) >> (ROW_SHIFT + extra_shift);
}

#define IDCT_COLS do {                                  \
        a0 = W4 * (col[8*0] + ((1<<(COL_SHIFT-1))/W4)); \
        a1 = a0;                                        \
        a2 = a0;                                        \
        a3 = a0;                                        \
                                                        \
        a0 +=  W2*col[8*2];                             \
        a1 +=  W6*col[8*2];                             \
        a2 += -W6*col[8*2];                             \
        a3 += -W2*col[8*2];                             \
                                                        \
        b0 = MUL(W1, col[8*1]);                         \
        b1 = MUL(W3, col[8*1]);                         \
        b2 = MUL(W5, col[8*1]);                         \
        b3 = MUL(W7, col[8*1]);                         \
                                                        \
        MAC(b0,  W3, col[8*3]);                         \
        MAC(b1, -W7, col[8*3]);                         \
        MAC(b2, -W1, col[8*3]);                         \
        MAC(b3, -W5, col[8*3]);                         \
                                                        \
        if (col[8*4]) {                                 \
            a0 +=  W4*col[8*4];                         \
            a1 += -W4*col[8*4];                         \
            a2 += -W4*col[8*4];                         \
            a3 +=  W4*col[8*4];                         \
        }                                               \
                                                        \
        if (col[8*5]) {                                 \
            MAC(b0,  W5, col[8*5]);                     \
            MAC(b1, -W1, col[8*5]);                     \
            MAC(b2,  W7, col[8*5]);                     \
            MAC(b3,  W3, col[8*5]);                     \
        }                                               \
                                                        \
        if (col[8*6]) {                                 \
            a0 +=  W6*col[8*6];                         \
            a1 += -W2*col[8*6];                         \
            a2 +=  W2*col[8*6];                         \
            a3 += -W6*col[8*6];                         \
        }                                               \
                                                        \
        if (col[8*7]) {                                 \
            MAC(b0,  W7, col[8*7]);                     \
            MAC(b1, -W5, col[8*7]);                     \
            MAC(b2,  W3, col[8*7]);                     \
            MAC(b3, -W1, col[8*7]);                     \
        }                                               \
    } while (0)

<<<<<<< HEAD
#ifdef EXTRA_SHIFT
static inline void FUNC(idctSparseCol_extrashift)(int16_t *col)
#else
static inline void FUNC(idctSparseColPut)(pixel *dest, int line_size,
=======
static inline void FUNC(idctSparseColPut)(pixel *dest, ptrdiff_t line_size,
>>>>>>> 2ec9fa5e
                                          int16_t *col)
{
    SUINT a0, a1, a2, a3, b0, b1, b2, b3;

    IDCT_COLS;

    dest[0] = av_clip_pixel((int)(a0 + b0) >> COL_SHIFT);
    dest += line_size;
    dest[0] = av_clip_pixel((int)(a1 + b1) >> COL_SHIFT);
    dest += line_size;
    dest[0] = av_clip_pixel((int)(a2 + b2) >> COL_SHIFT);
    dest += line_size;
    dest[0] = av_clip_pixel((int)(a3 + b3) >> COL_SHIFT);
    dest += line_size;
    dest[0] = av_clip_pixel((int)(a3 - b3) >> COL_SHIFT);
    dest += line_size;
    dest[0] = av_clip_pixel((int)(a2 - b2) >> COL_SHIFT);
    dest += line_size;
    dest[0] = av_clip_pixel((int)(a1 - b1) >> COL_SHIFT);
    dest += line_size;
    dest[0] = av_clip_pixel((int)(a0 - b0) >> COL_SHIFT);
}

static inline void FUNC(idctSparseColAdd)(pixel *dest, ptrdiff_t line_size,
                                          int16_t *col)
{
    int a0, a1, a2, a3, b0, b1, b2, b3;

    IDCT_COLS;

    dest[0] = av_clip_pixel(dest[0] + ((a0 + b0) >> COL_SHIFT));
    dest += line_size;
    dest[0] = av_clip_pixel(dest[0] + ((a1 + b1) >> COL_SHIFT));
    dest += line_size;
    dest[0] = av_clip_pixel(dest[0] + ((a2 + b2) >> COL_SHIFT));
    dest += line_size;
    dest[0] = av_clip_pixel(dest[0] + ((a3 + b3) >> COL_SHIFT));
    dest += line_size;
    dest[0] = av_clip_pixel(dest[0] + ((a3 - b3) >> COL_SHIFT));
    dest += line_size;
    dest[0] = av_clip_pixel(dest[0] + ((a2 - b2) >> COL_SHIFT));
    dest += line_size;
    dest[0] = av_clip_pixel(dest[0] + ((a1 - b1) >> COL_SHIFT));
    dest += line_size;
    dest[0] = av_clip_pixel(dest[0] + ((a0 - b0) >> COL_SHIFT));
}

static inline void FUNC(idctSparseCol)(int16_t *col)
#endif
{
    int a0, a1, a2, a3, b0, b1, b2, b3;

    IDCT_COLS;

    col[0 ] = ((a0 + b0) >> COL_SHIFT);
    col[8 ] = ((a1 + b1) >> COL_SHIFT);
    col[16] = ((a2 + b2) >> COL_SHIFT);
    col[24] = ((a3 + b3) >> COL_SHIFT);
    col[32] = ((a3 - b3) >> COL_SHIFT);
    col[40] = ((a2 - b2) >> COL_SHIFT);
    col[48] = ((a1 - b1) >> COL_SHIFT);
    col[56] = ((a0 - b0) >> COL_SHIFT);
}

<<<<<<< HEAD
#ifndef EXTRA_SHIFT
void FUNC(ff_simple_idct_put)(uint8_t *dest_, int line_size, int16_t *block)
=======
void FUNC(ff_simple_idct_put)(uint8_t *dest_, ptrdiff_t line_size, int16_t *block)
>>>>>>> 2ec9fa5e
{
    pixel *dest = (pixel *)dest_;
    int i;

    line_size /= sizeof(pixel);

    for (i = 0; i < 8; i++)
        FUNC(idctRowCondDC)(block + i*8, 0);

    for (i = 0; i < 8; i++)
        FUNC(idctSparseColPut)(dest + i, line_size, block + i);
}

void FUNC(ff_simple_idct_add)(uint8_t *dest_, ptrdiff_t line_size, int16_t *block)
{
    pixel *dest = (pixel *)dest_;
    int i;

    line_size /= sizeof(pixel);

    for (i = 0; i < 8; i++)
        FUNC(idctRowCondDC)(block + i*8, 0);

    for (i = 0; i < 8; i++)
        FUNC(idctSparseColAdd)(dest + i, line_size, block + i);
}

void FUNC(ff_simple_idct)(int16_t *block)
{
    int i;

    for (i = 0; i < 8; i++)
        FUNC(idctRowCondDC)(block + i*8, 0);

    for (i = 0; i < 8; i++)
        FUNC(idctSparseCol)(block + i);
}
#endif<|MERGE_RESOLUTION|>--- conflicted
+++ resolved
@@ -247,14 +247,10 @@
         }                                               \
     } while (0)
 
-<<<<<<< HEAD
 #ifdef EXTRA_SHIFT
 static inline void FUNC(idctSparseCol_extrashift)(int16_t *col)
 #else
-static inline void FUNC(idctSparseColPut)(pixel *dest, int line_size,
-=======
 static inline void FUNC(idctSparseColPut)(pixel *dest, ptrdiff_t line_size,
->>>>>>> 2ec9fa5e
                                           int16_t *col)
 {
     SUINT a0, a1, a2, a3, b0, b1, b2, b3;
@@ -319,12 +315,8 @@
     col[56] = ((a0 - b0) >> COL_SHIFT);
 }
 
-<<<<<<< HEAD
 #ifndef EXTRA_SHIFT
-void FUNC(ff_simple_idct_put)(uint8_t *dest_, int line_size, int16_t *block)
-=======
 void FUNC(ff_simple_idct_put)(uint8_t *dest_, ptrdiff_t line_size, int16_t *block)
->>>>>>> 2ec9fa5e
 {
     pixel *dest = (pixel *)dest_;
     int i;
