/*
 * lossless JPEG encoder
 * Copyright (c) 2000, 2001 Fabrice Bellard
 * Copyright (c) 2003 Alex Beregszaszi
 * Copyright (c) 2003-2004 Michael Niedermayer
 *
 * Support for external huffman table, various fixes (AVID workaround),
 * aspecting, new decode_frame mechanism and apple mjpeg-b support
 *                                  by Alex Beregszaszi
 *
 * This file is part of FFmpeg.
 *
 * FFmpeg is free software; you can redistribute it and/or
 * modify it under the terms of the GNU Lesser General Public
 * License as published by the Free Software Foundation; either
 * version 2.1 of the License, or (at your option) any later version.
 *
 * FFmpeg is distributed in the hope that it will be useful,
 * but WITHOUT ANY WARRANTY; without even the implied warranty of
 * MERCHANTABILITY or FITNESS FOR A PARTICULAR PURPOSE.  See the GNU
 * Lesser General Public License for more details.
 *
 * You should have received a copy of the GNU Lesser General Public
 * License along with FFmpeg; if not, write to the Free Software
 * Foundation, Inc., 51 Franklin Street, Fifth Floor, Boston, MA 02110-1301 USA
 */

/**
 * @file
 * lossless JPEG encoder.
 */

#include "libavutil/frame.h"
#include "libavutil/mem.h"
#include "libavutil/pixdesc.h"

#include "avcodec.h"
#include "dsputil.h"
#include "internal.h"
#include "mpegvideo.h"
#include "mjpeg.h"
#include "mjpegenc.h"

typedef struct LJpegEncContext {
    DSPContext dsp;
    ScanTable scantable;
    uint16_t matrix[64];

    int vsample[3];
    int hsample[3];

    uint16_t huff_code_dc_luminance[12];
    uint16_t huff_code_dc_chrominance[12];
    uint8_t  huff_size_dc_luminance[12];
    uint8_t  huff_size_dc_chrominance[12];

    uint16_t (*scratch)[4];
} LJpegEncContext;

static int encode_picture_lossless(AVCodecContext *avctx, AVPacket *pkt,
                                   const AVFrame *pict, int *got_packet)
{
    LJpegEncContext *s = avctx->priv_data;
    PutBitContext pb;
    const int width  = avctx->width;
    const int height = avctx->height;
    const int predictor= avctx->prediction_method+1;
    const int mb_width  = (width  + s->hsample[0] - 1) / s->hsample[0];
    const int mb_height = (height + s->vsample[0] - 1) / s->vsample[0];
    int max_pkt_size = FF_MIN_BUFFER_SIZE;
    int ret, header_bits;

    if (avctx->pix_fmt == AV_PIX_FMT_BGRA)
        max_pkt_size += width * height * 3 * 4;
    else {
        max_pkt_size += mb_width * mb_height * 3 * 4
                        * s->hsample[0] * s->vsample[0];
    }

    if (!s->rd_scratchpad) {
        int alloc_size = FFALIGN(FFABS(pict->linesize[0]) + 64, 32);
        s->me.scratchpad =
        s->rd_scratchpad = av_mallocz(alloc_size * 4 * 16 * 2);
        if (!s->rd_scratchpad) {
            av_log(avctx, AV_LOG_ERROR, "failed to allocate context scratch buffers.\n");
            return AVERROR(ENOMEM);
        }
    }

<<<<<<< HEAD
    if ((ret = ff_alloc_packet2(avctx, pkt, max_pkt_size)) < 0)
        return ret;

    init_put_bits(&s->pb, pkt->data, pkt->size);
=======
    init_put_bits(&pb, pkt->data, pkt->size);
>>>>>>> 24abd806

    ff_mjpeg_encode_picture_header(avctx, &pb, &s->scantable,
                                   s->matrix);

    header_bits = put_bits_count(&pb);

    if(avctx->pix_fmt == AV_PIX_FMT_BGR0
        || avctx->pix_fmt == AV_PIX_FMT_BGRA
        || avctx->pix_fmt == AV_PIX_FMT_BGR24){
        int x, y, i;
        const int linesize = pict->linesize[0];
        uint16_t (*buffer)[4] = s->scratch;
        int left[3], top[3], topleft[3];

        for(i=0; i<3; i++){
            buffer[0][i]= 1 << (9 - 1);
        }

        for(y = 0; y < height; y++) {
            const int modified_predictor= y ? predictor : 1;
            uint8_t *ptr = pict->data[0] + (linesize * y);

            if(pb.buf_end - pb.buf - (put_bits_count(&pb) >> 3) < width * 3 * 4) {
                av_log(avctx, AV_LOG_ERROR, "encoded frame too large\n");
                return -1;
            }

            for(i=0; i<3; i++){
                top[i]= left[i]= topleft[i]= buffer[0][i];
            }
            for(x = 0; x < width; x++) {
                if(avctx->pix_fmt == AV_PIX_FMT_BGR24){
                    buffer[x][1] = ptr[3*x+0] - ptr[3*x+1] + 0x100;
                    buffer[x][2] = ptr[3*x+2] - ptr[3*x+1] + 0x100;
                    buffer[x][0] = (ptr[3*x+0] + 2*ptr[3*x+1] + ptr[3*x+2])>>2;
                }else{
                buffer[x][1] = ptr[4*x+0] - ptr[4*x+1] + 0x100;
                buffer[x][2] = ptr[4*x+2] - ptr[4*x+1] + 0x100;
                buffer[x][0] = (ptr[4*x+0] + 2*ptr[4*x+1] + ptr[4*x+2])>>2;
                }

                for(i=0;i<3;i++) {
                    int pred, diff;

                    PREDICT(pred, topleft[i], top[i], left[i], modified_predictor);

                    topleft[i]= top[i];
                    top[i]= buffer[x+1][i];

                    left[i]= buffer[x][i];

                    diff= ((left[i] - pred + 0x100)&0x1FF) - 0x100;

                    if(i==0)
                        ff_mjpeg_encode_dc(&pb, diff, s->huff_size_dc_luminance, s->huff_code_dc_luminance); //FIXME ugly
                    else
                        ff_mjpeg_encode_dc(&pb, diff, s->huff_size_dc_chrominance, s->huff_code_dc_chrominance);
                }
            }
        }
    }else{
        int mb_x, mb_y, i;

        for(mb_y = 0; mb_y < mb_height; mb_y++) {
            if (pb.buf_end - pb.buf - (put_bits_count(&pb) >> 3) <
                mb_width * 4 * 3 * s->hsample[0] * s->vsample[0]) {
                av_log(avctx, AV_LOG_ERROR, "encoded frame too large\n");
                return -1;
            }
            for(mb_x = 0; mb_x < mb_width; mb_x++) {
                if(mb_x==0 || mb_y==0){
                    for(i=0;i<3;i++) {
                        uint8_t *ptr;
                        int x, y, h, v, linesize;
                        h = s->hsample[i];
                        v = s->vsample[i];
                        linesize = pict->linesize[i];

                        for(y=0; y<v; y++){
                            for(x=0; x<h; x++){
                                int pred;

                                ptr = pict->data[i] + (linesize * (v * mb_y + y)) + (h * mb_x + x); //FIXME optimize this crap
                                if(y==0 && mb_y==0){
                                    if(x==0 && mb_x==0){
                                        pred= 128;
                                    }else{
                                        pred= ptr[-1];
                                    }
                                }else{
                                    if(x==0 && mb_x==0){
                                        pred= ptr[-linesize];
                                    }else{
                                        PREDICT(pred, ptr[-linesize-1], ptr[-linesize], ptr[-1], predictor);
                                    }
                                }

                                if(i==0)
                                    ff_mjpeg_encode_dc(&pb, *ptr - pred, s->huff_size_dc_luminance, s->huff_code_dc_luminance); //FIXME ugly
                                else
                                    ff_mjpeg_encode_dc(&pb, *ptr - pred, s->huff_size_dc_chrominance, s->huff_code_dc_chrominance);
                            }
                        }
                    }
                }else{
                    for(i=0;i<3;i++) {
                        uint8_t *ptr;
                        int x, y, h, v, linesize;
                        h = s->hsample[i];
                        v = s->vsample[i];
                        linesize = pict->linesize[i];

                        for(y=0; y<v; y++){
                            for(x=0; x<h; x++){
                                int pred;

                                ptr = pict->data[i] + (linesize * (v * mb_y + y)) + (h * mb_x + x); //FIXME optimize this crap
                                PREDICT(pred, ptr[-linesize-1], ptr[-linesize], ptr[-1], predictor);

                                if(i==0)
                                    ff_mjpeg_encode_dc(&pb, *ptr - pred, s->huff_size_dc_luminance, s->huff_code_dc_luminance); //FIXME ugly
                                else
                                    ff_mjpeg_encode_dc(&pb, *ptr - pred, s->huff_size_dc_chrominance, s->huff_code_dc_chrominance);
                            }
                        }
                    }
                }
            }
        }
    }

    emms_c();
    av_assert0(s->esc_pos == s->header_bits >> 3);

<<<<<<< HEAD
    ff_mjpeg_escape_FF(&s->pb, s->esc_pos);
    ff_mjpeg_encode_picture_trailer(&s->pb, s->header_bits);
    s->picture_number++;
=======
    ff_mjpeg_encode_picture_trailer(&pb, header_bits);
>>>>>>> 24abd806

    flush_put_bits(&pb);
    pkt->size   = put_bits_ptr(&pb) - pb.buf;
    pkt->flags |= AV_PKT_FLAG_KEY;
    *got_packet = 1;

    return 0;
//    return (put_bits_count(&f->pb)+7)/8;
}

static av_cold int ljpeg_encode_close(AVCodecContext *avctx)
{
    LJpegEncContext *s = avctx->priv_data;

    av_frame_free(&avctx->coded_frame);
    av_freep(&s->scratch);

    return 0;
}

static av_cold int ljpeg_encode_init(AVCodecContext *avctx)
{
    LJpegEncContext *s = avctx->priv_data;
    int chroma_v_shift, chroma_h_shift;

    if ((avctx->pix_fmt == AV_PIX_FMT_YUV420P ||
         avctx->pix_fmt == AV_PIX_FMT_YUV422P ||
         avctx->pix_fmt == AV_PIX_FMT_YUV444P) &&
        avctx->strict_std_compliance > FF_COMPLIANCE_UNOFFICIAL) {
        av_log(avctx, AV_LOG_ERROR,
               "Limited range YUV is non-standard, set strict_std_compliance to "
               "at least unofficial to use it.\n");
        return AVERROR(EINVAL);
    }

    avctx->coded_frame = av_frame_alloc();
    if (!avctx->coded_frame)
        return AVERROR(ENOMEM);

    avctx->coded_frame->pict_type = AV_PICTURE_TYPE_I;
    avctx->coded_frame->key_frame = 1;

    s->scratch = av_malloc_array(avctx->width + 1, sizeof(*s->scratch));

    ff_dsputil_init(&s->dsp, avctx);
    ff_init_scantable(s->dsp.idct_permutation, &s->scantable, ff_zigzag_direct);

    av_pix_fmt_get_chroma_sub_sample(avctx->pix_fmt, &chroma_h_shift,
                                     &chroma_v_shift);

    if (avctx->pix_fmt   == AV_PIX_FMT_BGRA) {
        s->vsample[0] = s->hsample[0] =
        s->vsample[1] = s->hsample[1] =
        s->vsample[2] = s->hsample[2] = 1;
    } else {
        s->vsample[0] = 2;
        s->vsample[1] = 2 >> chroma_v_shift;
        s->vsample[2] = 2 >> chroma_v_shift;
        s->hsample[0] = 2;
        s->hsample[1] = 2 >> chroma_h_shift;
        s->hsample[2] = 2 >> chroma_h_shift;
    }

    ff_mjpeg_build_huffman_codes(s->huff_size_dc_luminance,
                                 s->huff_code_dc_luminance,
                                 avpriv_mjpeg_bits_dc_luminance,
                                 avpriv_mjpeg_val_dc);
    ff_mjpeg_build_huffman_codes(s->huff_size_dc_chrominance,
                                 s->huff_code_dc_chrominance,
                                 avpriv_mjpeg_bits_dc_chrominance,
                                 avpriv_mjpeg_val_dc);

    return 0;
}

AVCodec ff_ljpeg_encoder = {
    .name           = "ljpeg",
    .long_name      = NULL_IF_CONFIG_SMALL("Lossless JPEG"),
    .type           = AVMEDIA_TYPE_VIDEO,
    .id             = AV_CODEC_ID_LJPEG,
    .priv_data_size = sizeof(LJpegEncContext),
    .init           = ljpeg_encode_init,
    .encode2        = encode_picture_lossless,
<<<<<<< HEAD
    .close          = ff_MPV_encode_end,
    .pix_fmts       = (const enum AVPixelFormat[]){
        AV_PIX_FMT_BGR24, AV_PIX_FMT_BGRA, AV_PIX_FMT_BGR0,
        AV_PIX_FMT_YUVJ420P, AV_PIX_FMT_YUVJ444P, AV_PIX_FMT_YUVJ422P,
        AV_PIX_FMT_YUV420P, AV_PIX_FMT_YUV444P, AV_PIX_FMT_YUV422P,
        AV_PIX_FMT_NONE},
=======
    .close          = ljpeg_encode_close,
    .pix_fmts       = (const enum AVPixelFormat[]){ AV_PIX_FMT_YUVJ420P,
                                                    AV_PIX_FMT_YUVJ422P,
                                                    AV_PIX_FMT_YUVJ444P,
                                                    AV_PIX_FMT_BGRA,
                                                    AV_PIX_FMT_YUV420P,
                                                    AV_PIX_FMT_YUV422P,
                                                    AV_PIX_FMT_YUVJ444P,
                                                    AV_PIX_FMT_NONE },
>>>>>>> 24abd806
};<|MERGE_RESOLUTION|>--- conflicted
+++ resolved
@@ -70,38 +70,26 @@
     int max_pkt_size = FF_MIN_BUFFER_SIZE;
     int ret, header_bits;
 
-    if (avctx->pix_fmt == AV_PIX_FMT_BGRA)
+    if(    avctx->pix_fmt == AV_PIX_FMT_BGR0
+        || avctx->pix_fmt == AV_PIX_FMT_BGRA
+        || avctx->pix_fmt == AV_PIX_FMT_BGR24)
         max_pkt_size += width * height * 3 * 4;
     else {
         max_pkt_size += mb_width * mb_height * 3 * 4
                         * s->hsample[0] * s->vsample[0];
     }
 
-    if (!s->rd_scratchpad) {
-        int alloc_size = FFALIGN(FFABS(pict->linesize[0]) + 64, 32);
-        s->me.scratchpad =
-        s->rd_scratchpad = av_mallocz(alloc_size * 4 * 16 * 2);
-        if (!s->rd_scratchpad) {
-            av_log(avctx, AV_LOG_ERROR, "failed to allocate context scratch buffers.\n");
-            return AVERROR(ENOMEM);
-        }
-    }
-
-<<<<<<< HEAD
     if ((ret = ff_alloc_packet2(avctx, pkt, max_pkt_size)) < 0)
         return ret;
 
-    init_put_bits(&s->pb, pkt->data, pkt->size);
-=======
     init_put_bits(&pb, pkt->data, pkt->size);
->>>>>>> 24abd806
 
     ff_mjpeg_encode_picture_header(avctx, &pb, &s->scantable,
                                    s->matrix);
 
     header_bits = put_bits_count(&pb);
 
-    if(avctx->pix_fmt == AV_PIX_FMT_BGR0
+    if(    avctx->pix_fmt == AV_PIX_FMT_BGR0
         || avctx->pix_fmt == AV_PIX_FMT_BGRA
         || avctx->pix_fmt == AV_PIX_FMT_BGR24){
         int x, y, i;
@@ -227,15 +215,9 @@
     }
 
     emms_c();
-    av_assert0(s->esc_pos == s->header_bits >> 3);
-
-<<<<<<< HEAD
-    ff_mjpeg_escape_FF(&s->pb, s->esc_pos);
-    ff_mjpeg_encode_picture_trailer(&s->pb, s->header_bits);
-    s->picture_number++;
-=======
+
+    ff_mjpeg_escape_FF(&pb, header_bits >> 3);
     ff_mjpeg_encode_picture_trailer(&pb, header_bits);
->>>>>>> 24abd806
 
     flush_put_bits(&pb);
     pkt->size   = put_bits_ptr(&pb) - pb.buf;
@@ -286,10 +268,15 @@
     av_pix_fmt_get_chroma_sub_sample(avctx->pix_fmt, &chroma_h_shift,
                                      &chroma_v_shift);
 
-    if (avctx->pix_fmt   == AV_PIX_FMT_BGRA) {
+    if (   avctx->pix_fmt == AV_PIX_FMT_BGR0
+        || avctx->pix_fmt == AV_PIX_FMT_BGRA
+        || avctx->pix_fmt == AV_PIX_FMT_BGR24) {
         s->vsample[0] = s->hsample[0] =
         s->vsample[1] = s->hsample[1] =
         s->vsample[2] = s->hsample[2] = 1;
+    } else if (avctx->pix_fmt == AV_PIX_FMT_YUV444P || avctx->pix_fmt == AV_PIX_FMT_YUVJ444P) {
+        s->vsample[0] = s->vsample[1] = s->vsample[2] = 2;
+        s->hsample[0] = s->hsample[1] = s->hsample[2] = 1;
     } else {
         s->vsample[0] = 2;
         s->vsample[1] = 2 >> chroma_v_shift;
@@ -319,22 +306,10 @@
     .priv_data_size = sizeof(LJpegEncContext),
     .init           = ljpeg_encode_init,
     .encode2        = encode_picture_lossless,
-<<<<<<< HEAD
-    .close          = ff_MPV_encode_end,
+    .close          = ljpeg_encode_close,
     .pix_fmts       = (const enum AVPixelFormat[]){
-        AV_PIX_FMT_BGR24, AV_PIX_FMT_BGRA, AV_PIX_FMT_BGR0,
+        AV_PIX_FMT_BGR24   , AV_PIX_FMT_BGRA    , AV_PIX_FMT_BGR0,
         AV_PIX_FMT_YUVJ420P, AV_PIX_FMT_YUVJ444P, AV_PIX_FMT_YUVJ422P,
-        AV_PIX_FMT_YUV420P, AV_PIX_FMT_YUV444P, AV_PIX_FMT_YUV422P,
+        AV_PIX_FMT_YUV420P , AV_PIX_FMT_YUV444P , AV_PIX_FMT_YUV422P,
         AV_PIX_FMT_NONE},
-=======
-    .close          = ljpeg_encode_close,
-    .pix_fmts       = (const enum AVPixelFormat[]){ AV_PIX_FMT_YUVJ420P,
-                                                    AV_PIX_FMT_YUVJ422P,
-                                                    AV_PIX_FMT_YUVJ444P,
-                                                    AV_PIX_FMT_BGRA,
-                                                    AV_PIX_FMT_YUV420P,
-                                                    AV_PIX_FMT_YUV422P,
-                                                    AV_PIX_FMT_YUVJ444P,
-                                                    AV_PIX_FMT_NONE },
->>>>>>> 24abd806
 };