--- conflicted
+++ resolved
@@ -58,15 +58,7 @@
         for (i = 0; i < buf_size; i++) {
             state = (state << 8) | buf[i];
             if (IS_MARKER(state, i, buf, buf_size)) {
-<<<<<<< HEAD
                 if (!pc1->lastmarker || state == pc1->lastmarker || pc1->lastmarker == DCA_HD_MARKER) {
-=======
-                if (pc1->lastmarker && state == pc1->lastmarker) {
-                    start_found = 1;
-                    i++;
-                    break;
-                } else if (!pc1->lastmarker) {
->>>>>>> 8411baf6
                     start_found = 1;
                     pc1->lastmarker = state;
                     i++;
@@ -84,13 +76,6 @@
             if (IS_MARKER(state, i, buf, buf_size) && (state == pc1->lastmarker || pc1->lastmarker == DCA_HD_MARKER)) {
                 if(pc1->framesize > pc1->size)
                     continue;
-<<<<<<< HEAD
-                // We have to check that we really read a full frame here, and that it isn't a pure HD frame, because their size is not constant.
-                if(!pc1->framesize && state == pc1->lastmarker && state != DCA_HD_MARKER){
-                    pc1->framesize = pc1->hd_pos ? pc1->hd_pos : pc1->size;
-                }
-=======
->>>>>>> 8411baf6
                 pc->frame_start_found = 0;
                 pc->state = -1;
                 pc1->size = 0;
