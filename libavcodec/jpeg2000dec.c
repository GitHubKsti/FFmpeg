--- conflicted
+++ resolved
@@ -25,12 +25,9 @@
  * JPEG 2000 image decoder
  */
 
-<<<<<<< HEAD
+#include <inttypes.h>
+
 #include "libavutil/avassert.h"
-=======
-#include <inttypes.h>
-
->>>>>>> cc8163e1
 #include "libavutil/common.h"
 #include "libavutil/opt.h"
 #include "libavutil/pixdesc.h"
@@ -813,7 +810,7 @@
                 || sizeof(cblk->data) < cblk->length + cblk->lengthinc + 2
             ) {
                 av_log(s->avctx, AV_LOG_ERROR,
-                       "Block length %d or lengthinc %d is too large\n",
+                       "Block length %"PRIu16" or lengthinc %d is too large\n",
                        cblk->length, cblk->lengthinc);
                 return AVERROR_INVALIDDATA;
             }
@@ -821,16 +818,6 @@
             bytestream2_get_bufferu(&s->g, cblk->data + cblk->length, cblk->lengthinc);
             cblk->length   += cblk->lengthinc;
             cblk->lengthinc = 0;
-<<<<<<< HEAD
-=======
-
-            if (cblk->length > sizeof(cblk->data)) {
-                av_log(s->avctx, AV_LOG_ERROR,
-                       "Block length %"PRIu16" > data size %zd\n",
-                       cblk->length, sizeof(cblk->data));
-                return AVERROR_INVALIDDATA;
-            }
->>>>>>> cc8163e1
         }
     }
     return 0;
