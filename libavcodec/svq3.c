/*
 * Copyright (c) 2003 The FFmpeg Project
 *
 * This file is part of FFmpeg.
 *
 * FFmpeg is free software; you can redistribute it and/or
 * modify it under the terms of the GNU Lesser General Public
 * License as published by the Free Software Foundation; either
 * version 2.1 of the License, or (at your option) any later version.
 *
 * FFmpeg is distributed in the hope that it will be useful,
 * but WITHOUT ANY WARRANTY; without even the implied warranty of
 * MERCHANTABILITY or FITNESS FOR A PARTICULAR PURPOSE.  See the GNU
 * Lesser General Public License for more details.
 *
 * You should have received a copy of the GNU Lesser General Public
 * License along with FFmpeg; if not, write to the Free Software
 * Foundation, Inc., 51 Franklin Street, Fifth Floor, Boston, MA 02110-1301 USA
 */

/*
 * How to use this decoder:
 * SVQ3 data is transported within Apple Quicktime files. Quicktime files
 * have stsd atoms to describe media trak properties. A stsd atom for a
 * video trak contains 1 or more ImageDescription atoms. These atoms begin
 * with the 4-byte length of the atom followed by the codec fourcc. Some
 * decoders need information in this atom to operate correctly. Such
 * is the case with SVQ3. In order to get the best use out of this decoder,
 * the calling app must make the SVQ3 ImageDescription atom available
 * via the AVCodecContext's extradata[_size] field:
 *
 * AVCodecContext.extradata = pointer to ImageDescription, first characters
 * are expected to be 'S', 'V', 'Q', and '3', NOT the 4-byte atom length
 * AVCodecContext.extradata_size = size of ImageDescription atom memory
 * buffer (which will be the same as the ImageDescription atom size field
 * from the QT file, minus 4 bytes since the length is missing)
 *
 * You will know you have these parameters passed correctly when the decoder
 * correctly decodes this file:
 *  http://samples.mplayerhq.hu/V-codecs/SVQ3/Vertical400kbit.sorenson3.mov
 */

#include <inttypes.h>

#include "libavutil/attributes.h"
#include "internal.h"
#include "avcodec.h"
#include "mpegutils.h"
#include "h264.h"
#include "h264_mvpred.h"
#include "h264data.h"
#include "golomb.h"
#include "hpeldsp.h"
#include "mathops.h"
#include "rectangle.h"
#include "tpeldsp.h"
#include "vdpau_internal.h"

#if CONFIG_ZLIB
#include <zlib.h>
#endif

#include "svq1.h"
#include "svq3.h"

/**
 * @file
 * svq3 decoder.
 */

typedef struct SVQ3Context {
    H264Context h;
    HpelDSPContext hdsp;
    TpelDSPContext tdsp;
    H264Picture *cur_pic;
    H264Picture *next_pic;
    H264Picture *last_pic;
    GetBitContext gb;
    uint8_t *slice_buf;
    int slice_size;
    int halfpel_flag;
    int thirdpel_flag;
    int has_watermark;
    uint32_t watermark_key;
    uint8_t *buf;
    int buf_size;
    int adaptive_quant;
    int next_p_frame_damaged;
    int h_edge_pos;
    int v_edge_pos;
    int last_frame_output;
} SVQ3Context;

#define FULLPEL_MODE  1
#define HALFPEL_MODE  2
#define THIRDPEL_MODE 3
#define PREDICT_MODE  4

/* dual scan (from some older h264 draft)
 * o-->o-->o   o
 *         |  /|
 * o   o   o / o
 * | / |   |/  |
 * o   o   o   o
 *   /
 * o-->o-->o-->o
 */
static const uint8_t svq3_scan[16] = {
    0 + 0 * 4, 1 + 0 * 4, 2 + 0 * 4, 2 + 1 * 4,
    2 + 2 * 4, 3 + 0 * 4, 3 + 1 * 4, 3 + 2 * 4,
    0 + 1 * 4, 0 + 2 * 4, 1 + 1 * 4, 1 + 2 * 4,
    0 + 3 * 4, 1 + 3 * 4, 2 + 3 * 4, 3 + 3 * 4,
};

static const uint8_t luma_dc_zigzag_scan[16] = {
    0 * 16 + 0 * 64, 1 * 16 + 0 * 64, 2 * 16 + 0 * 64, 0 * 16 + 2 * 64,
    3 * 16 + 0 * 64, 0 * 16 + 1 * 64, 1 * 16 + 1 * 64, 2 * 16 + 1 * 64,
    1 * 16 + 2 * 64, 2 * 16 + 2 * 64, 3 * 16 + 2 * 64, 0 * 16 + 3 * 64,
    3 * 16 + 1 * 64, 1 * 16 + 3 * 64, 2 * 16 + 3 * 64, 3 * 16 + 3 * 64,
};

static const uint8_t svq3_pred_0[25][2] = {
    { 0, 0 },
    { 1, 0 }, { 0, 1 },
    { 0, 2 }, { 1, 1 }, { 2, 0 },
    { 3, 0 }, { 2, 1 }, { 1, 2 }, { 0, 3 },
    { 0, 4 }, { 1, 3 }, { 2, 2 }, { 3, 1 }, { 4, 0 },
    { 4, 1 }, { 3, 2 }, { 2, 3 }, { 1, 4 },
    { 2, 4 }, { 3, 3 }, { 4, 2 },
    { 4, 3 }, { 3, 4 },
    { 4, 4 }
};

static const int8_t svq3_pred_1[6][6][5] = {
    { { 2, -1, -1, -1, -1 }, { 2, 1, -1, -1, -1 }, { 1, 2, -1, -1, -1 },
      { 2,  1, -1, -1, -1 }, { 1, 2, -1, -1, -1 }, { 1, 2, -1, -1, -1 } },
    { { 0,  2, -1, -1, -1 }, { 0, 2,  1,  4,  3 }, { 0, 1,  2,  4,  3 },
      { 0,  2,  1,  4,  3 }, { 2, 0,  1,  3,  4 }, { 0, 4,  2,  1,  3 } },
    { { 2,  0, -1, -1, -1 }, { 2, 1,  0,  4,  3 }, { 1, 2,  4,  0,  3 },
      { 2,  1,  0,  4,  3 }, { 2, 1,  4,  3,  0 }, { 1, 2,  4,  0,  3 } },
    { { 2,  0, -1, -1, -1 }, { 2, 0,  1,  4,  3 }, { 1, 2,  0,  4,  3 },
      { 2,  1,  0,  4,  3 }, { 2, 1,  3,  4,  0 }, { 2, 4,  1,  0,  3 } },
    { { 0,  2, -1, -1, -1 }, { 0, 2,  1,  3,  4 }, { 1, 2,  3,  0,  4 },
      { 2,  0,  1,  3,  4 }, { 2, 1,  3,  0,  4 }, { 2, 0,  4,  3,  1 } },
    { { 0,  2, -1, -1, -1 }, { 0, 2,  4,  1,  3 }, { 1, 4,  2,  0,  3 },
      { 4,  2,  0,  1,  3 }, { 2, 0,  1,  4,  3 }, { 4, 2,  1,  0,  3 } },
};

static const struct {
    uint8_t run;
    uint8_t level;
} svq3_dct_tables[2][16] = {
    { { 0, 0 }, { 0, 1 }, { 1, 1 }, { 2, 1 }, { 0, 2 }, { 3, 1 }, { 4, 1 }, { 5, 1 },
      { 0, 3 }, { 1, 2 }, { 2, 2 }, { 6, 1 }, { 7, 1 }, { 8, 1 }, { 9, 1 }, { 0, 4 } },
    { { 0, 0 }, { 0, 1 }, { 1, 1 }, { 0, 2 }, { 2, 1 }, { 0, 3 }, { 0, 4 }, { 0, 5 },
      { 3, 1 }, { 4, 1 }, { 1, 2 }, { 1, 3 }, { 0, 6 }, { 0, 7 }, { 0, 8 }, { 0, 9 } }
};

static const uint32_t svq3_dequant_coeff[32] = {
     3881,  4351,  4890,  5481,   6154,   6914,   7761,   8718,
     9781, 10987, 12339, 13828,  15523,  17435,  19561,  21873,
    24552, 27656, 30847, 34870,  38807,  43747,  49103,  54683,
    61694, 68745, 77615, 89113, 100253, 109366, 126635, 141533
};

static int svq3_decode_end(AVCodecContext *avctx);

void ff_svq3_luma_dc_dequant_idct_c(int16_t *output, int16_t *input, int qp)
{
    const int qmul = svq3_dequant_coeff[qp];
#define stride 16
    int i;
    int temp[16];
    static const uint8_t x_offset[4] = { 0, 1 * stride, 4 * stride, 5 * stride };

    for (i = 0; i < 4; i++) {
        const int z0 = 13 * (input[4 * i + 0] +      input[4 * i + 2]);
        const int z1 = 13 * (input[4 * i + 0] -      input[4 * i + 2]);
        const int z2 =  7 *  input[4 * i + 1] - 17 * input[4 * i + 3];
        const int z3 = 17 *  input[4 * i + 1] +  7 * input[4 * i + 3];

        temp[4 * i + 0] = z0 + z3;
        temp[4 * i + 1] = z1 + z2;
        temp[4 * i + 2] = z1 - z2;
        temp[4 * i + 3] = z0 - z3;
    }

    for (i = 0; i < 4; i++) {
        const int offset = x_offset[i];
        const int z0     = 13 * (temp[4 * 0 + i] +      temp[4 * 2 + i]);
        const int z1     = 13 * (temp[4 * 0 + i] -      temp[4 * 2 + i]);
        const int z2     =  7 *  temp[4 * 1 + i] - 17 * temp[4 * 3 + i];
        const int z3     = 17 *  temp[4 * 1 + i] +  7 * temp[4 * 3 + i];

        output[stride *  0 + offset] = (z0 + z3) * qmul + 0x80000 >> 20;
        output[stride *  2 + offset] = (z1 + z2) * qmul + 0x80000 >> 20;
        output[stride *  8 + offset] = (z1 - z2) * qmul + 0x80000 >> 20;
        output[stride * 10 + offset] = (z0 - z3) * qmul + 0x80000 >> 20;
    }
}
#undef stride

void ff_svq3_add_idct_c(uint8_t *dst, int16_t *block,
                        int stride, int qp, int dc)
{
    const int qmul = svq3_dequant_coeff[qp];
    int i;

    if (dc) {
        dc       = 13 * 13 * (dc == 1 ? 1538 * block[0]
                                      : qmul * (block[0] >> 3) / 2);
        block[0] = 0;
    }

    for (i = 0; i < 4; i++) {
        const int z0 = 13 * (block[0 + 4 * i] +      block[2 + 4 * i]);
        const int z1 = 13 * (block[0 + 4 * i] -      block[2 + 4 * i]);
        const int z2 =  7 *  block[1 + 4 * i] - 17 * block[3 + 4 * i];
        const int z3 = 17 *  block[1 + 4 * i] +  7 * block[3 + 4 * i];

        block[0 + 4 * i] = z0 + z3;
        block[1 + 4 * i] = z1 + z2;
        block[2 + 4 * i] = z1 - z2;
        block[3 + 4 * i] = z0 - z3;
    }

    for (i = 0; i < 4; i++) {
        const int z0 = 13 * (block[i + 4 * 0] +      block[i + 4 * 2]);
        const int z1 = 13 * (block[i + 4 * 0] -      block[i + 4 * 2]);
        const int z2 =  7 *  block[i + 4 * 1] - 17 * block[i + 4 * 3];
        const int z3 = 17 *  block[i + 4 * 1] +  7 * block[i + 4 * 3];
        const int rr = (dc + 0x80000);

        dst[i + stride * 0] = av_clip_uint8(dst[i + stride * 0] + ((z0 + z3) * qmul + rr >> 20));
        dst[i + stride * 1] = av_clip_uint8(dst[i + stride * 1] + ((z1 + z2) * qmul + rr >> 20));
        dst[i + stride * 2] = av_clip_uint8(dst[i + stride * 2] + ((z1 - z2) * qmul + rr >> 20));
        dst[i + stride * 3] = av_clip_uint8(dst[i + stride * 3] + ((z0 - z3) * qmul + rr >> 20));
    }

    memset(block, 0, 16 * sizeof(int16_t));
}

static inline int svq3_decode_block(GetBitContext *gb, int16_t *block,
                                    int index, const int type)
{
    static const uint8_t *const scan_patterns[4] = {
        luma_dc_zigzag_scan, ff_zigzag_scan, svq3_scan, ff_h264_chroma_dc_scan
    };

    int run, level, sign, limit;
    unsigned vlc;
    const int intra           = 3 * type >> 2;
    const uint8_t *const scan = scan_patterns[type];

    for (limit = (16 >> intra); index < 16; index = limit, limit += 8) {
        for (; (vlc = svq3_get_ue_golomb(gb)) != 0; index++) {
            if ((int32_t)vlc < 0)
                return -1;

            sign     = (vlc & 1) ? 0 : -1;
            vlc      = vlc + 1 >> 1;

            if (type == 3) {
                if (vlc < 3) {
                    run   = 0;
                    level = vlc;
                } else if (vlc < 4) {
                    run   = 1;
                    level = 1;
                } else {
                    run   = vlc & 0x3;
                    level = (vlc + 9 >> 2) - run;
                }
            } else {
                if (vlc < 16U) {
                    run   = svq3_dct_tables[intra][vlc].run;
                    level = svq3_dct_tables[intra][vlc].level;
                } else if (intra) {
                    run   = vlc & 0x7;
                    level = (vlc >> 3) + ((run == 0) ? 8 : ((run < 2) ? 2 : ((run < 5) ? 0 : -1)));
                } else {
                    run   = vlc & 0xF;
                    level = (vlc >> 4) + ((run == 0) ? 4 : ((run < 3) ? 2 : ((run < 10) ? 1 : 0)));
                }
            }


            if ((index += run) >= limit)
                return -1;

            block[scan[index]] = (level ^ sign) - sign;
        }

        if (type != 2) {
            break;
        }
    }

    return 0;
}

static inline void svq3_mc_dir_part(SVQ3Context *s,
                                    int x, int y, int width, int height,
                                    int mx, int my, int dxy,
                                    int thirdpel, int dir, int avg)
{
    H264Context *h = &s->h;
    H264SliceContext *sl = &h->slice_ctx[0];
    const H264Picture *pic = (dir == 0) ? s->last_pic : s->next_pic;
    uint8_t *src, *dest;
    int i, emu = 0;
    int blocksize = 2 - (width >> 3); // 16->0, 8->1, 4->2

    mx += x;
    my += y;

    if (mx < 0 || mx >= s->h_edge_pos - width  - 1 ||
        my < 0 || my >= s->v_edge_pos - height - 1) {
        emu = 1;
        mx = av_clip(mx, -16, s->h_edge_pos - width  + 15);
        my = av_clip(my, -16, s->v_edge_pos - height + 15);
    }

    /* form component predictions */
    dest = h->cur_pic.f->data[0] + x + y * sl->linesize;
    src  = pic->f->data[0] + mx + my * sl->linesize;

    if (emu) {
        h->vdsp.emulated_edge_mc(sl->edge_emu_buffer, src,
                                 sl->linesize, sl->linesize,
                                 width + 1, height + 1,
                                 mx, my, s->h_edge_pos, s->v_edge_pos);
        src = sl->edge_emu_buffer;
    }
    if (thirdpel)
        (avg ? s->tdsp.avg_tpel_pixels_tab
             : s->tdsp.put_tpel_pixels_tab)[dxy](dest, src, sl->linesize,
                                                 width, height);
    else
        (avg ? s->hdsp.avg_pixels_tab
             : s->hdsp.put_pixels_tab)[blocksize][dxy](dest, src, sl->linesize,
                                                       height);

    if (!(h->flags & AV_CODEC_FLAG_GRAY)) {
        mx     = mx + (mx < (int) x) >> 1;
        my     = my + (my < (int) y) >> 1;
        width  = width  >> 1;
        height = height >> 1;
        blocksize++;

        for (i = 1; i < 3; i++) {
            dest = h->cur_pic.f->data[i] + (x >> 1) + (y >> 1) * sl->uvlinesize;
            src  = pic->f->data[i] + mx + my * sl->uvlinesize;

            if (emu) {
                h->vdsp.emulated_edge_mc(sl->edge_emu_buffer, src,
                                         sl->uvlinesize, sl->uvlinesize,
                                         width + 1, height + 1,
                                         mx, my, (s->h_edge_pos >> 1),
                                         s->v_edge_pos >> 1);
                src = sl->edge_emu_buffer;
            }
            if (thirdpel)
                (avg ? s->tdsp.avg_tpel_pixels_tab
                     : s->tdsp.put_tpel_pixels_tab)[dxy](dest, src,
                                                         sl->uvlinesize,
                                                         width, height);
            else
                (avg ? s->hdsp.avg_pixels_tab
                     : s->hdsp.put_pixels_tab)[blocksize][dxy](dest, src,
                                                               sl->uvlinesize,
                                                               height);
        }
    }
}

static inline int svq3_mc_dir(SVQ3Context *s, int size, int mode,
                              int dir, int avg)
{
    int i, j, k, mx, my, dx, dy, x, y;
    H264Context *h          = &s->h;
    H264SliceContext *sl    = &h->slice_ctx[0];
    const int part_width    = ((size & 5) == 4) ? 4 : 16 >> (size & 1);
    const int part_height   = 16 >> ((unsigned)(size + 1) / 3);
    const int extra_width   = (mode == PREDICT_MODE) ? -16 * 6 : 0;
    const int h_edge_pos    = 6 * (s->h_edge_pos - part_width)  - extra_width;
    const int v_edge_pos    = 6 * (s->v_edge_pos - part_height) - extra_width;

    for (i = 0; i < 16; i += part_height)
        for (j = 0; j < 16; j += part_width) {
            const int b_xy = (4 * sl->mb_x + (j >> 2)) +
                             (4 * sl->mb_y + (i >> 2)) * h->b_stride;
            int dxy;
            x = 16 * sl->mb_x + j;
            y = 16 * sl->mb_y + i;
            k = (j >> 2 & 1) + (i >> 1 & 2) +
                (j >> 1 & 4) + (i      & 8);

            if (mode != PREDICT_MODE) {
                pred_motion(h, sl, k, part_width >> 2, dir, 1, &mx, &my);
            } else {
                mx = s->next_pic->motion_val[0][b_xy][0] << 1;
                my = s->next_pic->motion_val[0][b_xy][1] << 1;

                if (dir == 0) {
                    mx = mx * h->frame_num_offset /
                         h->prev_frame_num_offset + 1 >> 1;
                    my = my * h->frame_num_offset /
                         h->prev_frame_num_offset + 1 >> 1;
                } else {
                    mx = mx * (h->frame_num_offset - h->prev_frame_num_offset) /
                         h->prev_frame_num_offset + 1 >> 1;
                    my = my * (h->frame_num_offset - h->prev_frame_num_offset) /
                         h->prev_frame_num_offset + 1 >> 1;
                }
            }

            /* clip motion vector prediction to frame border */
            mx = av_clip(mx, extra_width - 6 * x, h_edge_pos - 6 * x);
            my = av_clip(my, extra_width - 6 * y, v_edge_pos - 6 * y);

            /* get (optional) motion vector differential */
            if (mode == PREDICT_MODE) {
                dx = dy = 0;
            } else {
                dy = svq3_get_se_golomb(&h->gb);
                dx = svq3_get_se_golomb(&h->gb);

                if (dx == INVALID_VLC || dy == INVALID_VLC) {
                    av_log(h->avctx, AV_LOG_ERROR, "invalid MV vlc\n");
                    return -1;
                }
            }

            /* compute motion vector */
            if (mode == THIRDPEL_MODE) {
                int fx, fy;
                mx  = (mx + 1 >> 1) + dx;
                my  = (my + 1 >> 1) + dy;
                fx  = (unsigned)(mx + 0x3000) / 3 - 0x1000;
                fy  = (unsigned)(my + 0x3000) / 3 - 0x1000;
                dxy = (mx - 3 * fx) + 4 * (my - 3 * fy);

                svq3_mc_dir_part(s, x, y, part_width, part_height,
                                 fx, fy, dxy, 1, dir, avg);
                mx += mx;
                my += my;
            } else if (mode == HALFPEL_MODE || mode == PREDICT_MODE) {
                mx  = (unsigned)(mx + 1 + 0x3000) / 3 + dx - 0x1000;
                my  = (unsigned)(my + 1 + 0x3000) / 3 + dy - 0x1000;
                dxy = (mx & 1) + 2 * (my & 1);

                svq3_mc_dir_part(s, x, y, part_width, part_height,
                                 mx >> 1, my >> 1, dxy, 0, dir, avg);
                mx *= 3;
                my *= 3;
            } else {
                mx = (unsigned)(mx + 3 + 0x6000) / 6 + dx - 0x1000;
                my = (unsigned)(my + 3 + 0x6000) / 6 + dy - 0x1000;

                svq3_mc_dir_part(s, x, y, part_width, part_height,
                                 mx, my, 0, 0, dir, avg);
                mx *= 6;
                my *= 6;
            }

            /* update mv_cache */
            if (mode != PREDICT_MODE) {
                int32_t mv = pack16to32(mx, my);

                if (part_height == 8 && i < 8) {
                    AV_WN32A(sl->mv_cache[dir][scan8[k] + 1 * 8], mv);

                    if (part_width == 8 && j < 8)
                        AV_WN32A(sl->mv_cache[dir][scan8[k] + 1 + 1 * 8], mv);
                }
                if (part_width == 8 && j < 8)
                    AV_WN32A(sl->mv_cache[dir][scan8[k] + 1], mv);
                if (part_width == 4 || part_height == 4)
                    AV_WN32A(sl->mv_cache[dir][scan8[k]], mv);
            }

            /* write back motion vectors */
            fill_rectangle(h->cur_pic.motion_val[dir][b_xy],
                           part_width >> 2, part_height >> 2, h->b_stride,
                           pack16to32(mx, my), 4);
        }

    return 0;
}

static av_always_inline void hl_decode_mb_idct_luma(const H264Context *h, H264SliceContext *sl,
                                                    int mb_type, const int *block_offset,
                                                    int linesize, uint8_t *dest_y)
{
    int i;
    if (!IS_INTRA4x4(mb_type)) {
        for (i = 0; i < 16; i++)
            if (sl->non_zero_count_cache[scan8[i]] || sl->mb[i * 16]) {
                uint8_t *const ptr = dest_y + block_offset[i];
                ff_svq3_add_idct_c(ptr, sl->mb + i * 16, linesize,
                                   sl->qscale, IS_INTRA(mb_type) ? 1 : 0);
            }
    }
}

static av_always_inline int dctcoef_get(int16_t *mb, int index)
{
    return AV_RN16A(mb + index);
}

static av_always_inline void hl_decode_mb_predict_luma(const H264Context *h,
                                                       H264SliceContext *sl,
                                                       int mb_type,
                                                       const int *block_offset,
                                                       int linesize,
                                                       uint8_t *dest_y)
{
    int i;
    int qscale = sl->qscale;

    if (IS_INTRA4x4(mb_type)) {
        for (i = 0; i < 16; i++) {
            uint8_t *const ptr = dest_y + block_offset[i];
            const int dir      = sl->intra4x4_pred_mode_cache[scan8[i]];

            uint8_t *topright;
            int nnz, tr;
            if (dir == DIAG_DOWN_LEFT_PRED || dir == VERT_LEFT_PRED) {
                const int topright_avail = (sl->topright_samples_available << i) & 0x8000;
                assert(sl->mb_y || linesize <= block_offset[i]);
                if (!topright_avail) {
                    tr       = ptr[3 - linesize] * 0x01010101u;
                    topright = (uint8_t *)&tr;
                } else
                    topright = ptr + 4 - linesize;
            } else
                topright = NULL;

            h->hpc.pred4x4[dir](ptr, topright, linesize);
            nnz = sl->non_zero_count_cache[scan8[i]];
            if (nnz) {
                ff_svq3_add_idct_c(ptr, sl->mb + i * 16, linesize, qscale, 0);
            }
        }
    } else {
        h->hpc.pred16x16[sl->intra16x16_pred_mode](dest_y, linesize);
        ff_svq3_luma_dc_dequant_idct_c(sl->mb,
                                       sl->mb_luma_dc[0], qscale);
    }
}

static void hl_decode_mb(const H264Context *h, H264SliceContext *sl)
{
    const int mb_x    = sl->mb_x;
    const int mb_y    = sl->mb_y;
    const int mb_xy   = sl->mb_xy;
    const int mb_type = h->cur_pic.mb_type[mb_xy];
    uint8_t *dest_y, *dest_cb, *dest_cr;
    int linesize, uvlinesize;
    int i, j;
    const int *block_offset = &h->block_offset[0];
    const int block_h   = 16 >> h->chroma_y_shift;

    dest_y  = h->cur_pic.f->data[0] + (mb_x     + mb_y * sl->linesize)  * 16;
    dest_cb = h->cur_pic.f->data[1] +  mb_x * 8 + mb_y * sl->uvlinesize * block_h;
    dest_cr = h->cur_pic.f->data[2] +  mb_x * 8 + mb_y * sl->uvlinesize * block_h;

    h->vdsp.prefetch(dest_y  + (sl->mb_x & 3) * 4 * sl->linesize   + 64, sl->linesize,      4);
    h->vdsp.prefetch(dest_cb + (sl->mb_x & 7)     * sl->uvlinesize + 64, dest_cr - dest_cb, 2);

    h->list_counts[mb_xy] = sl->list_count;

    linesize   = sl->mb_linesize   = sl->linesize;
    uvlinesize = sl->mb_uvlinesize = sl->uvlinesize;

    if (IS_INTRA(mb_type)) {
        h->hpc.pred8x8[sl->chroma_pred_mode](dest_cb, uvlinesize);
        h->hpc.pred8x8[sl->chroma_pred_mode](dest_cr, uvlinesize);

        hl_decode_mb_predict_luma(h, sl, mb_type, block_offset, linesize, dest_y);
    }

    hl_decode_mb_idct_luma(h, sl, mb_type, block_offset, linesize, dest_y);

    if (sl->cbp & 0x30) {
        uint8_t *dest[2] = { dest_cb, dest_cr };
        h->h264dsp.h264_chroma_dc_dequant_idct(sl->mb + 16 * 16 * 1,
                                               h->dequant4_coeff[IS_INTRA(mb_type) ? 1 : 4][sl->chroma_qp[0]][0]);
        h->h264dsp.h264_chroma_dc_dequant_idct(sl->mb + 16 * 16 * 2,
                                               h->dequant4_coeff[IS_INTRA(mb_type) ? 2 : 5][sl->chroma_qp[1]][0]);
        for (j = 1; j < 3; j++) {
            for (i = j * 16; i < j * 16 + 4; i++)
                if (sl->non_zero_count_cache[scan8[i]] || sl->mb[i * 16]) {
                    uint8_t *const ptr = dest[j - 1] + block_offset[i];
                    ff_svq3_add_idct_c(ptr, sl->mb + i * 16,
                                       uvlinesize,
                                       ff_h264_chroma_qp[0][sl->qscale + 12] - 12, 2);
                }
        }
    }
}

static int svq3_decode_mb(SVQ3Context *s, unsigned int mb_type)
{
    H264Context *h = &s->h;
    H264SliceContext *sl = &h->slice_ctx[0];
    int i, j, k, m, dir, mode;
    int cbp = 0;
    uint32_t vlc;
    int8_t *top, *left;
    const int mb_xy         = sl->mb_xy;
    const int b_xy          = 4 * sl->mb_x + 4 * sl->mb_y * h->b_stride;

    sl->top_samples_available      = (sl->mb_y == 0) ? 0x33FF : 0xFFFF;
    sl->left_samples_available     = (sl->mb_x == 0) ? 0x5F5F : 0xFFFF;
    sl->topright_samples_available = 0xFFFF;

    if (mb_type == 0) {           /* SKIP */
        if (h->pict_type == AV_PICTURE_TYPE_P ||
            s->next_pic->mb_type[mb_xy] == -1) {
            svq3_mc_dir_part(s, 16 * sl->mb_x, 16 * sl->mb_y, 16, 16,
                             0, 0, 0, 0, 0, 0);

            if (h->pict_type == AV_PICTURE_TYPE_B)
                svq3_mc_dir_part(s, 16 * sl->mb_x, 16 * sl->mb_y, 16, 16,
                                 0, 0, 0, 0, 1, 1);

            mb_type = MB_TYPE_SKIP;
        } else {
            mb_type = FFMIN(s->next_pic->mb_type[mb_xy], 6);
            if (svq3_mc_dir(s, mb_type, PREDICT_MODE, 0, 0) < 0)
                return -1;
            if (svq3_mc_dir(s, mb_type, PREDICT_MODE, 1, 1) < 0)
                return -1;

            mb_type = MB_TYPE_16x16;
        }
    } else if (mb_type < 8) {     /* INTER */
        if (s->thirdpel_flag && s->halfpel_flag == !get_bits1(&h->gb))
            mode = THIRDPEL_MODE;
        else if (s->halfpel_flag &&
                 s->thirdpel_flag == !get_bits1(&h->gb))
            mode = HALFPEL_MODE;
        else
            mode = FULLPEL_MODE;

        /* fill caches */
        /* note ref_cache should contain here:
         *  ????????
         *  ???11111
         *  N??11111
         *  N??11111
         *  N??11111
         */

        for (m = 0; m < 2; m++) {
            if (sl->mb_x > 0 && sl->intra4x4_pred_mode[h->mb2br_xy[mb_xy - 1] + 6] != -1) {
                for (i = 0; i < 4; i++)
                    AV_COPY32(sl->mv_cache[m][scan8[0] - 1 + i * 8],
                              h->cur_pic.motion_val[m][b_xy - 1 + i * h->b_stride]);
            } else {
                for (i = 0; i < 4; i++)
                    AV_ZERO32(sl->mv_cache[m][scan8[0] - 1 + i * 8]);
            }
            if (sl->mb_y > 0) {
                memcpy(sl->mv_cache[m][scan8[0] - 1 * 8],
                       h->cur_pic.motion_val[m][b_xy - h->b_stride],
                       4 * 2 * sizeof(int16_t));
                memset(&sl->ref_cache[m][scan8[0] - 1 * 8],
                       (sl->intra4x4_pred_mode[h->mb2br_xy[mb_xy - h->mb_stride]] == -1) ? PART_NOT_AVAILABLE : 1, 4);

                if (sl->mb_x < h->mb_width - 1) {
                    AV_COPY32(sl->mv_cache[m][scan8[0] + 4 - 1 * 8],
                              h->cur_pic.motion_val[m][b_xy - h->b_stride + 4]);
                    sl->ref_cache[m][scan8[0] + 4 - 1 * 8] =
                        (sl->intra4x4_pred_mode[h->mb2br_xy[mb_xy - h->mb_stride + 1] + 6] == -1 ||
                         sl->intra4x4_pred_mode[h->mb2br_xy[mb_xy - h->mb_stride]] == -1) ? PART_NOT_AVAILABLE : 1;
                } else
                    sl->ref_cache[m][scan8[0] + 4 - 1 * 8] = PART_NOT_AVAILABLE;
                if (sl->mb_x > 0) {
                    AV_COPY32(sl->mv_cache[m][scan8[0] - 1 - 1 * 8],
                              h->cur_pic.motion_val[m][b_xy - h->b_stride - 1]);
                    sl->ref_cache[m][scan8[0] - 1 - 1 * 8] =
                        (sl->intra4x4_pred_mode[h->mb2br_xy[mb_xy - h->mb_stride - 1] + 3] == -1) ? PART_NOT_AVAILABLE : 1;
                } else
                    sl->ref_cache[m][scan8[0] - 1 - 1 * 8] = PART_NOT_AVAILABLE;
            } else
                memset(&sl->ref_cache[m][scan8[0] - 1 * 8 - 1],
                       PART_NOT_AVAILABLE, 8);

            if (h->pict_type != AV_PICTURE_TYPE_B)
                break;
        }

        /* decode motion vector(s) and form prediction(s) */
        if (h->pict_type == AV_PICTURE_TYPE_P) {
            if (svq3_mc_dir(s, mb_type - 1, mode, 0, 0) < 0)
                return -1;
        } else {        /* AV_PICTURE_TYPE_B */
            if (mb_type != 2) {
                if (svq3_mc_dir(s, 0, mode, 0, 0) < 0)
                    return -1;
            } else {
                for (i = 0; i < 4; i++)
                    memset(h->cur_pic.motion_val[0][b_xy + i * h->b_stride],
                           0, 4 * 2 * sizeof(int16_t));
            }
            if (mb_type != 1) {
                if (svq3_mc_dir(s, 0, mode, 1, mb_type == 3) < 0)
                    return -1;
            } else {
                for (i = 0; i < 4; i++)
                    memset(h->cur_pic.motion_val[1][b_xy + i * h->b_stride],
                           0, 4 * 2 * sizeof(int16_t));
            }
        }

        mb_type = MB_TYPE_16x16;
    } else if (mb_type == 8 || mb_type == 33) {   /* INTRA4x4 */
        memset(sl->intra4x4_pred_mode_cache, -1, 8 * 5 * sizeof(int8_t));

        if (mb_type == 8) {
            if (sl->mb_x > 0) {
                for (i = 0; i < 4; i++)
                    sl->intra4x4_pred_mode_cache[scan8[0] - 1 + i * 8] = sl->intra4x4_pred_mode[h->mb2br_xy[mb_xy - 1] + 6 - i];
                if (sl->intra4x4_pred_mode_cache[scan8[0] - 1] == -1)
                    sl->left_samples_available = 0x5F5F;
            }
            if (sl->mb_y > 0) {
                sl->intra4x4_pred_mode_cache[4 + 8 * 0] = sl->intra4x4_pred_mode[h->mb2br_xy[mb_xy - h->mb_stride] + 0];
                sl->intra4x4_pred_mode_cache[5 + 8 * 0] = sl->intra4x4_pred_mode[h->mb2br_xy[mb_xy - h->mb_stride] + 1];
                sl->intra4x4_pred_mode_cache[6 + 8 * 0] = sl->intra4x4_pred_mode[h->mb2br_xy[mb_xy - h->mb_stride] + 2];
                sl->intra4x4_pred_mode_cache[7 + 8 * 0] = sl->intra4x4_pred_mode[h->mb2br_xy[mb_xy - h->mb_stride] + 3];

                if (sl->intra4x4_pred_mode_cache[4 + 8 * 0] == -1)
                    sl->top_samples_available = 0x33FF;
            }

            /* decode prediction codes for luma blocks */
            for (i = 0; i < 16; i += 2) {
                vlc = svq3_get_ue_golomb(&h->gb);

                if (vlc >= 25U) {
                    av_log(h->avctx, AV_LOG_ERROR,
                           "luma prediction:%"PRIu32"\n", vlc);
                    return -1;
                }

                left = &sl->intra4x4_pred_mode_cache[scan8[i] - 1];
                top  = &sl->intra4x4_pred_mode_cache[scan8[i] - 8];

                left[1] = svq3_pred_1[top[0] + 1][left[0] + 1][svq3_pred_0[vlc][0]];
                left[2] = svq3_pred_1[top[1] + 1][left[1] + 1][svq3_pred_0[vlc][1]];

                if (left[1] == -1 || left[2] == -1) {
                    av_log(h->avctx, AV_LOG_ERROR, "weird prediction\n");
                    return -1;
                }
            }
        } else {    /* mb_type == 33, DC_128_PRED block type */
            for (i = 0; i < 4; i++)
                memset(&sl->intra4x4_pred_mode_cache[scan8[0] + 8 * i], DC_PRED, 4);
        }

        write_back_intra_pred_mode(h, sl);

        if (mb_type == 8) {
            ff_h264_check_intra4x4_pred_mode(h, sl);

            sl->top_samples_available  = (sl->mb_y == 0) ? 0x33FF : 0xFFFF;
            sl->left_samples_available = (sl->mb_x == 0) ? 0x5F5F : 0xFFFF;
        } else {
            for (i = 0; i < 4; i++)
                memset(&sl->intra4x4_pred_mode_cache[scan8[0] + 8 * i], DC_128_PRED, 4);

            sl->top_samples_available  = 0x33FF;
            sl->left_samples_available = 0x5F5F;
        }

        mb_type = MB_TYPE_INTRA4x4;
    } else {                      /* INTRA16x16 */
        dir = ff_h264_i_mb_type_info[mb_type - 8].pred_mode;
        dir = (dir >> 1) ^ 3 * (dir & 1) ^ 1;

        if ((sl->intra16x16_pred_mode = ff_h264_check_intra_pred_mode(h, sl, dir, 0)) < 0) {
            av_log(h->avctx, AV_LOG_ERROR, "ff_h264_check_intra_pred_mode < 0\n");
            return sl->intra16x16_pred_mode;
        }

        cbp     = ff_h264_i_mb_type_info[mb_type - 8].cbp;
        mb_type = MB_TYPE_INTRA16x16;
    }

    if (!IS_INTER(mb_type) && h->pict_type != AV_PICTURE_TYPE_I) {
        for (i = 0; i < 4; i++)
            memset(h->cur_pic.motion_val[0][b_xy + i * h->b_stride],
                   0, 4 * 2 * sizeof(int16_t));
        if (h->pict_type == AV_PICTURE_TYPE_B) {
            for (i = 0; i < 4; i++)
                memset(h->cur_pic.motion_val[1][b_xy + i * h->b_stride],
                       0, 4 * 2 * sizeof(int16_t));
        }
    }
    if (!IS_INTRA4x4(mb_type)) {
        memset(sl->intra4x4_pred_mode + h->mb2br_xy[mb_xy], DC_PRED, 8);
    }
    if (!IS_SKIP(mb_type) || h->pict_type == AV_PICTURE_TYPE_B) {
        memset(sl->non_zero_count_cache + 8, 0, 14 * 8 * sizeof(uint8_t));
    }

    if (!IS_INTRA16x16(mb_type) &&
        (!IS_SKIP(mb_type) || h->pict_type == AV_PICTURE_TYPE_B)) {
        if ((vlc = svq3_get_ue_golomb(&h->gb)) >= 48U){
            av_log(h->avctx, AV_LOG_ERROR, "cbp_vlc=%"PRIu32"\n", vlc);
            return -1;
        }

        cbp = IS_INTRA(mb_type) ? ff_h264_golomb_to_intra4x4_cbp[vlc]
                                : ff_h264_golomb_to_inter_cbp[vlc];
    }
    if (IS_INTRA16x16(mb_type) ||
        (h->pict_type != AV_PICTURE_TYPE_I && s->adaptive_quant && cbp)) {
        sl->qscale += svq3_get_se_golomb(&h->gb);

        if (sl->qscale > 31u) {
            av_log(h->avctx, AV_LOG_ERROR, "qscale:%d\n", sl->qscale);
            return -1;
        }
    }
    if (IS_INTRA16x16(mb_type)) {
        AV_ZERO128(sl->mb_luma_dc[0] + 0);
        AV_ZERO128(sl->mb_luma_dc[0] + 8);
        if (svq3_decode_block(&h->gb, sl->mb_luma_dc[0], 0, 1)) {
            av_log(h->avctx, AV_LOG_ERROR,
                   "error while decoding intra luma dc\n");
            return -1;
        }
    }

    if (cbp) {
        const int index = IS_INTRA16x16(mb_type) ? 1 : 0;
        const int type  = ((sl->qscale < 24 && IS_INTRA4x4(mb_type)) ? 2 : 1);

        for (i = 0; i < 4; i++)
            if ((cbp & (1 << i))) {
                for (j = 0; j < 4; j++) {
                    k = index ? (1 * (j & 1) + 2 * (i & 1) +
                                 2 * (j & 2) + 4 * (i & 2))
                              : (4 * i + j);
                    sl->non_zero_count_cache[scan8[k]] = 1;

                    if (svq3_decode_block(&h->gb, &sl->mb[16 * k], index, type)) {
                        av_log(h->avctx, AV_LOG_ERROR,
                               "error while decoding block\n");
                        return -1;
                    }
                }
            }

        if ((cbp & 0x30)) {
            for (i = 1; i < 3; ++i)
                if (svq3_decode_block(&h->gb, &sl->mb[16 * 16 * i], 0, 3)) {
                    av_log(h->avctx, AV_LOG_ERROR,
                           "error while decoding chroma dc block\n");
                    return -1;
                }

            if ((cbp & 0x20)) {
                for (i = 1; i < 3; i++) {
                    for (j = 0; j < 4; j++) {
                        k                                 = 16 * i + j;
                        sl->non_zero_count_cache[scan8[k]] = 1;

                        if (svq3_decode_block(&h->gb, &sl->mb[16 * k], 1, 1)) {
                            av_log(h->avctx, AV_LOG_ERROR,
                                   "error while decoding chroma ac block\n");
                            return -1;
                        }
                    }
                }
            }
        }
    }

    sl->cbp                   = cbp;
    h->cur_pic.mb_type[mb_xy] = mb_type;

    if (IS_INTRA(mb_type))
        sl->chroma_pred_mode = ff_h264_check_intra_pred_mode(h, sl, DC_PRED8x8, 1);

    return 0;
}

static int svq3_decode_slice_header(AVCodecContext *avctx)
{
    SVQ3Context *s = avctx->priv_data;
    H264Context *h    = &s->h;
    H264SliceContext *sl = &h->slice_ctx[0];
    const int mb_xy   = sl->mb_xy;
    int i, header;
    unsigned slice_id;

    header = get_bits(&s->gb, 8);

    if (((header & 0x9F) != 1 && (header & 0x9F) != 2) || (header & 0x60) == 0) {
        /* TODO: what? */
        av_log(avctx, AV_LOG_ERROR, "unsupported slice header (%02X)\n", header);
        return -1;
    } else {
        int slice_bits, slice_bytes, slice_length;
        int length = header >> 5 & 3;

        slice_length = show_bits(&s->gb, 8 * length);
        slice_bits   = slice_length * 8;
        slice_bytes  = slice_length + length - 1;

        if (slice_bytes > get_bits_left(&s->gb)) {
            av_log(avctx, AV_LOG_ERROR, "slice after bitstream end\n");
            return -1;
        }

        skip_bits(&s->gb, 8);

        av_fast_malloc(&s->slice_buf, &s->slice_size, slice_bytes + AV_INPUT_BUFFER_PADDING_SIZE);
        if (!s->slice_buf)
            return AVERROR(ENOMEM);

        memcpy(s->slice_buf, s->gb.buffer + s->gb.index / 8, slice_bytes);

        init_get_bits(&h->gb, s->slice_buf, slice_bits);

        if (s->watermark_key) {
            uint32_t header = AV_RL32(&h->gb.buffer[1]);
            AV_WL32(&h->gb.buffer[1], header ^ s->watermark_key);
        }
        if (length > 0) {
            memmove(s->slice_buf, &s->slice_buf[slice_length], length - 1);
        }
        skip_bits_long(&s->gb, slice_bytes * 8);
    }

    if ((slice_id = svq3_get_ue_golomb(&h->gb)) >= 3) {
        av_log(h->avctx, AV_LOG_ERROR, "illegal slice type %u \n", slice_id);
        return -1;
    }

    sl->slice_type = ff_h264_golomb_to_pict_type[slice_id];

    if ((header & 0x9F) == 2) {
        i              = (h->mb_num < 64) ? 6 : (1 + av_log2(h->mb_num - 1));
        sl->mb_skip_run = get_bits(&h->gb, i) -
                         (sl->mb_y * h->mb_width + sl->mb_x);
    } else {
        skip_bits1(&h->gb);
        sl->mb_skip_run = 0;
    }

    sl->slice_num     = get_bits(&h->gb, 8);
    sl->qscale        = get_bits(&h->gb, 5);
    s->adaptive_quant = get_bits1(&h->gb);

    /* unknown fields */
    skip_bits1(&h->gb);

    if (s->has_watermark)
        skip_bits1(&h->gb);

    skip_bits1(&h->gb);
    skip_bits(&h->gb, 2);

    if (skip_1stop_8data_bits(&h->gb) < 0)
        return AVERROR_INVALIDDATA;

    /* reset intra predictors and invalidate motion vector references */
    if (sl->mb_x > 0) {
        memset(sl->intra4x4_pred_mode + h->mb2br_xy[mb_xy - 1] + 3,
               -1, 4 * sizeof(int8_t));
        memset(sl->intra4x4_pred_mode + h->mb2br_xy[mb_xy - sl->mb_x],
               -1, 8 * sizeof(int8_t) * sl->mb_x);
    }
    if (sl->mb_y > 0) {
        memset(sl->intra4x4_pred_mode + h->mb2br_xy[mb_xy - h->mb_stride],
               -1, 8 * sizeof(int8_t) * (h->mb_width - sl->mb_x));

        if (sl->mb_x > 0)
            sl->intra4x4_pred_mode[h->mb2br_xy[mb_xy - h->mb_stride - 1] + 3] = -1;
    }

    return 0;
}

static av_cold int svq3_decode_init(AVCodecContext *avctx)
{
    SVQ3Context *s = avctx->priv_data;
    H264Context *h = &s->h;
    H264SliceContext *sl;
    int m;
    unsigned char *extradata;
    unsigned char *extradata_end;
    unsigned int size;
    int marker_found = 0;
    int ret;

    s->cur_pic  = av_mallocz(sizeof(*s->cur_pic));
    s->last_pic = av_mallocz(sizeof(*s->last_pic));
    s->next_pic = av_mallocz(sizeof(*s->next_pic));
    if (!s->next_pic || !s->last_pic || !s->cur_pic) {
        ret = AVERROR(ENOMEM);
        goto fail;
    }

    s->cur_pic->f  = av_frame_alloc();
    s->last_pic->f = av_frame_alloc();
    s->next_pic->f = av_frame_alloc();
    if (!s->cur_pic->f || !s->last_pic->f || !s->next_pic->f)
        return AVERROR(ENOMEM);

    if ((ret = ff_h264_decode_init(avctx)) < 0)
        goto fail;

    // we will overwrite it later during decoding
    av_frame_free(&h->cur_pic.f);

    av_frame_free(&h->last_pic_for_ec.f);

    ff_h264dsp_init(&h->h264dsp, 8, 1);
    av_assert0(h->sps.bit_depth_chroma == 0);
    ff_h264_pred_init(&h->hpc, AV_CODEC_ID_SVQ3, 8, 1);
    ff_videodsp_init(&h->vdsp, 8);

    memset(h->pps.scaling_matrix4, 16, 6 * 16 * sizeof(uint8_t));
    memset(h->pps.scaling_matrix8, 16, 2 * 64 * sizeof(uint8_t));

    avctx->bits_per_raw_sample = 8;
    h->sps.bit_depth_luma = 8;
    h->chroma_format_idc = 1;

    ff_hpeldsp_init(&s->hdsp, avctx->flags);
    ff_tpeldsp_init(&s->tdsp);

    sl = h->slice_ctx;

    h->flags           = avctx->flags;
    sl->is_complex     = 1;
    h->sps.chroma_format_idc = 1;
    h->picture_structure = PICT_FRAME;
    avctx->pix_fmt     = AV_PIX_FMT_YUVJ420P;
    avctx->color_range = AVCOL_RANGE_JPEG;

    h->slice_ctx[0].chroma_qp[0] = h->slice_ctx[0].chroma_qp[1] = 4;
    h->chroma_x_shift = h->chroma_y_shift = 1;

    s->halfpel_flag  = 1;
    s->thirdpel_flag = 1;
    s->has_watermark = 0;

    /* prowl for the "SEQH" marker in the extradata */
    extradata     = (unsigned char *)avctx->extradata;
    extradata_end = avctx->extradata + avctx->extradata_size;
    if (extradata) {
        for (m = 0; m + 8 < avctx->extradata_size; m++) {
            if (!memcmp(extradata, "SEQH", 4)) {
                marker_found = 1;
                break;
            }
            extradata++;
        }
    }

    /* if a match was found, parse the extra data */
    if (marker_found) {
        GetBitContext gb;
        int frame_size_code;
        int unk0, unk1, unk2, unk3, unk4;

        size = AV_RB32(&extradata[4]);
        if (size > extradata_end - extradata - 8) {
            ret = AVERROR_INVALIDDATA;
            goto fail;
        }
        init_get_bits(&gb, extradata + 8, size * 8);

        /* 'frame size code' and optional 'width, height' */
        frame_size_code = get_bits(&gb, 3);
        switch (frame_size_code) {
        case 0:
            avctx->width  = 160;
            avctx->height = 120;
            break;
        case 1:
            avctx->width  = 128;
            avctx->height =  96;
            break;
        case 2:
            avctx->width  = 176;
            avctx->height = 144;
            break;
        case 3:
            avctx->width  = 352;
            avctx->height = 288;
            break;
        case 4:
            avctx->width  = 704;
            avctx->height = 576;
            break;
        case 5:
            avctx->width  = 240;
            avctx->height = 180;
            break;
        case 6:
            avctx->width  = 320;
            avctx->height = 240;
            break;
        case 7:
            avctx->width  = get_bits(&gb, 12);
            avctx->height = get_bits(&gb, 12);
            break;
        }

        s->halfpel_flag  = get_bits1(&gb);
        s->thirdpel_flag = get_bits1(&gb);

        /* unknown fields */
        unk0 = get_bits1(&gb);
        unk1 = get_bits1(&gb);
        unk2 = get_bits1(&gb);
        unk3 = get_bits1(&gb);

        h->low_delay = get_bits1(&gb);

        /* unknown field */
        unk4 = get_bits1(&gb);

        av_log(avctx, AV_LOG_DEBUG, "Unknown fields %d %d %d %d %d\n",
               unk0, unk1, unk2, unk3, unk4);

        if (skip_1stop_8data_bits(&gb) < 0) {
            ret = AVERROR_INVALIDDATA;
            goto fail;
        }

        s->has_watermark  = get_bits1(&gb);
        avctx->has_b_frames = !h->low_delay;
        if (s->has_watermark) {
#if CONFIG_ZLIB
            unsigned watermark_width  = svq3_get_ue_golomb(&gb);
            unsigned watermark_height = svq3_get_ue_golomb(&gb);
            int u1                    = svq3_get_ue_golomb(&gb);
            int u2                    = get_bits(&gb, 8);
            int u3                    = get_bits(&gb, 2);
            int u4                    = svq3_get_ue_golomb(&gb);
            unsigned long buf_len     = watermark_width *
                                        watermark_height * 4;
            int offset                = get_bits_count(&gb) + 7 >> 3;
            uint8_t *buf;

            if (watermark_height <= 0 ||
                (uint64_t)watermark_width * 4 > UINT_MAX / watermark_height) {
                ret = -1;
                goto fail;
            }

            buf = av_malloc(buf_len);
            if (!buf) {
                ret = AVERROR(ENOMEM);
                goto fail;
            }
            av_log(avctx, AV_LOG_DEBUG, "watermark size: %ux%u\n",
                   watermark_width, watermark_height);
            av_log(avctx, AV_LOG_DEBUG,
                   "u1: %x u2: %x u3: %x compressed data size: %d offset: %d\n",
                   u1, u2, u3, u4, offset);
            if (uncompress(buf, &buf_len, extradata + 8 + offset,
                           size - offset) != Z_OK) {
                av_log(avctx, AV_LOG_ERROR,
                       "could not uncompress watermark logo\n");
                av_free(buf);
                ret = -1;
                goto fail;
            }
            s->watermark_key = ff_svq1_packet_checksum(buf, buf_len, 0);
            s->watermark_key = s->watermark_key << 16 | s->watermark_key;
            av_log(avctx, AV_LOG_DEBUG,
                   "watermark key %#"PRIx32"\n", s->watermark_key);
            av_free(buf);
#else
            av_log(avctx, AV_LOG_ERROR,
                   "this svq3 file contains watermark which need zlib support compiled in\n");
            ret = -1;
            goto fail;
#endif
        }
    }

    h->width  = avctx->width;
    h->height = avctx->height;
    h->mb_width  = (h->width + 15) / 16;
    h->mb_height = (h->height + 15) / 16;
    h->mb_stride = h->mb_width + 1;
    h->mb_num    = h->mb_width * h->mb_height;
    h->b_stride = 4 * h->mb_width;
    s->h_edge_pos = h->mb_width * 16;
    s->v_edge_pos = h->mb_height * 16;

    if ((ret = ff_h264_alloc_tables(h)) < 0) {
        av_log(avctx, AV_LOG_ERROR, "svq3 memory allocation failed\n");
        goto fail;
    }

    return 0;
fail:
    svq3_decode_end(avctx);
    return ret;
}

static void free_picture(AVCodecContext *avctx, H264Picture *pic)
{
    int i;
    for (i = 0; i < 2; i++) {
        av_buffer_unref(&pic->motion_val_buf[i]);
        av_buffer_unref(&pic->ref_index_buf[i]);
    }
    av_buffer_unref(&pic->mb_type_buf);

    av_frame_unref(pic->f);
}

static int get_buffer(AVCodecContext *avctx, H264Picture *pic)
{
    SVQ3Context *s = avctx->priv_data;
    H264Context *h = &s->h;
    H264SliceContext *sl = &h->slice_ctx[0];
    const int big_mb_num    = h->mb_stride * (h->mb_height + 1) + 1;
    const int mb_array_size = h->mb_stride * h->mb_height;
    const int b4_stride     = h->mb_width * 4 + 1;
    const int b4_array_size = b4_stride * h->mb_height * 4;
    int ret;

    if (!pic->motion_val_buf[0]) {
        int i;

        pic->mb_type_buf = av_buffer_allocz((big_mb_num + h->mb_stride) * sizeof(uint32_t));
        if (!pic->mb_type_buf)
            return AVERROR(ENOMEM);
        pic->mb_type = (uint32_t*)pic->mb_type_buf->data + 2 * h->mb_stride + 1;

        for (i = 0; i < 2; i++) {
            pic->motion_val_buf[i] = av_buffer_allocz(2 * (b4_array_size + 4) * sizeof(int16_t));
            pic->ref_index_buf[i]  = av_buffer_allocz(4 * mb_array_size);
            if (!pic->motion_val_buf[i] || !pic->ref_index_buf[i]) {
                ret = AVERROR(ENOMEM);
                goto fail;
            }

            pic->motion_val[i] = (int16_t (*)[2])pic->motion_val_buf[i]->data + 4;
            pic->ref_index[i]  = pic->ref_index_buf[i]->data;
        }
    }
    pic->reference = !(h->pict_type == AV_PICTURE_TYPE_B);

    ret = ff_get_buffer(avctx, pic->f,
                        pic->reference ? AV_GET_BUFFER_FLAG_REF : 0);
    if (ret < 0)
        goto fail;

    if (!sl->edge_emu_buffer) {
        sl->edge_emu_buffer = av_mallocz_array(pic->f->linesize[0], 17);
        if (!sl->edge_emu_buffer)
            return AVERROR(ENOMEM);
    }

    sl->linesize   = pic->f->linesize[0];
    sl->uvlinesize = pic->f->linesize[1];

    return 0;
fail:
    free_picture(avctx, pic);
    return ret;
}

static int svq3_decode_frame(AVCodecContext *avctx, void *data,
                             int *got_frame, AVPacket *avpkt)
{
    SVQ3Context *s     = avctx->priv_data;
    H264Context *h     = &s->h;
    H264SliceContext *sl = &h->slice_ctx[0];
    int buf_size       = avpkt->size;
    int left;
    uint8_t *buf;
    int ret, m, i;

    /* special case for last picture */
    if (buf_size == 0) {
        if (s->next_pic->f->data[0] && !h->low_delay && !s->last_frame_output) {
            ret = av_frame_ref(data, s->next_pic->f);
            if (ret < 0)
                return ret;
            s->last_frame_output = 1;
            *got_frame          = 1;
        }
        return 0;
    }

    sl->mb_x = sl->mb_y = sl->mb_xy = 0;

    if (s->watermark_key) {
        av_fast_padded_malloc(&s->buf, &s->buf_size, buf_size);
        if (!s->buf)
            return AVERROR(ENOMEM);
        memcpy(s->buf, avpkt->data, buf_size);
        buf = s->buf;
    } else {
        buf = avpkt->data;
    }

    ret = init_get_bits(&s->gb, buf, 8 * buf_size);
    if (ret < 0)
        return ret;

    if (svq3_decode_slice_header(avctx))
        return -1;

    h->pict_type = sl->slice_type;

    if (h->pict_type != AV_PICTURE_TYPE_B)
        FFSWAP(H264Picture*, s->next_pic, s->last_pic);

    av_frame_unref(s->cur_pic->f);

    /* for skipping the frame */
    s->cur_pic->f->pict_type = h->pict_type;
    s->cur_pic->f->key_frame = (h->pict_type == AV_PICTURE_TYPE_I);

    ret = get_buffer(avctx, s->cur_pic);
    if (ret < 0)
        return ret;

    h->cur_pic_ptr = s->cur_pic;
    h->cur_pic     = *s->cur_pic;

    for (i = 0; i < 16; i++) {
        h->block_offset[i]           = (4 * ((scan8[i] - scan8[0]) & 7)) + 4 * sl->linesize * ((scan8[i] - scan8[0]) >> 3);
        h->block_offset[48 + i]      = (4 * ((scan8[i] - scan8[0]) & 7)) + 8 * sl->linesize * ((scan8[i] - scan8[0]) >> 3);
    }
    for (i = 0; i < 16; i++) {
        h->block_offset[16 + i]      =
        h->block_offset[32 + i]      = (4 * ((scan8[i] - scan8[0]) & 7)) + 4 * sl->uvlinesize * ((scan8[i] - scan8[0]) >> 3);
        h->block_offset[48 + 16 + i] =
        h->block_offset[48 + 32 + i] = (4 * ((scan8[i] - scan8[0]) & 7)) + 8 * sl->uvlinesize * ((scan8[i] - scan8[0]) >> 3);
    }

    if (h->pict_type != AV_PICTURE_TYPE_I) {
        if (!s->last_pic->f->data[0]) {
            av_log(avctx, AV_LOG_ERROR, "Missing reference frame.\n");
            av_frame_unref(s->last_pic->f);
            ret = get_buffer(avctx, s->last_pic);
            if (ret < 0)
                return ret;
            memset(s->last_pic->f->data[0], 0, avctx->height * s->last_pic->f->linesize[0]);
            memset(s->last_pic->f->data[1], 0x80, (avctx->height / 2) *
                   s->last_pic->f->linesize[1]);
            memset(s->last_pic->f->data[2], 0x80, (avctx->height / 2) *
                   s->last_pic->f->linesize[2]);
        }

        if (h->pict_type == AV_PICTURE_TYPE_B && !s->next_pic->f->data[0]) {
            av_log(avctx, AV_LOG_ERROR, "Missing reference frame.\n");
            av_frame_unref(s->next_pic->f);
            ret = get_buffer(avctx, s->next_pic);
            if (ret < 0)
                return ret;
            memset(s->next_pic->f->data[0], 0, avctx->height * s->next_pic->f->linesize[0]);
            memset(s->next_pic->f->data[1], 0x80, (avctx->height / 2) *
                   s->next_pic->f->linesize[1]);
            memset(s->next_pic->f->data[2], 0x80, (avctx->height / 2) *
                   s->next_pic->f->linesize[2]);
        }
    }

    if (avctx->debug & FF_DEBUG_PICT_INFO)
        av_log(h->avctx, AV_LOG_DEBUG,
               "%c hpel:%d, tpel:%d aqp:%d qp:%d, slice_num:%02X\n",
               av_get_picture_type_char(h->pict_type),
               s->halfpel_flag, s->thirdpel_flag,
               s->adaptive_quant, h->slice_ctx[0].qscale, sl->slice_num);

    if (avctx->skip_frame >= AVDISCARD_NONREF && h->pict_type == AV_PICTURE_TYPE_B ||
        avctx->skip_frame >= AVDISCARD_NONKEY && h->pict_type != AV_PICTURE_TYPE_I ||
        avctx->skip_frame >= AVDISCARD_ALL)
        return 0;

    if (s->next_p_frame_damaged) {
        if (h->pict_type == AV_PICTURE_TYPE_B)
            return 0;
        else
            s->next_p_frame_damaged = 0;
    }

    if (h->pict_type == AV_PICTURE_TYPE_B) {
        h->frame_num_offset = sl->slice_num - h->prev_frame_num;

        if (h->frame_num_offset < 0)
            h->frame_num_offset += 256;
        if (h->frame_num_offset == 0 ||
            h->frame_num_offset >= h->prev_frame_num_offset) {
            av_log(h->avctx, AV_LOG_ERROR, "error in B-frame picture id\n");
            return -1;
        }
    } else {
        h->prev_frame_num        = h->frame_num;
        h->frame_num             = sl->slice_num;
        h->prev_frame_num_offset = h->frame_num - h->prev_frame_num;

        if (h->prev_frame_num_offset < 0)
            h->prev_frame_num_offset += 256;
    }

    for (m = 0; m < 2; m++) {
        int i;
        for (i = 0; i < 4; i++) {
            int j;
            for (j = -1; j < 4; j++)
                sl->ref_cache[m][scan8[0] + 8 * i + j] = 1;
            if (i < 3)
                sl->ref_cache[m][scan8[0] + 8 * i + j] = PART_NOT_AVAILABLE;
        }
    }

    for (sl->mb_y = 0; sl->mb_y < h->mb_height; sl->mb_y++) {
        for (sl->mb_x = 0; sl->mb_x < h->mb_width; sl->mb_x++) {
            unsigned mb_type;
            sl->mb_xy = sl->mb_x + sl->mb_y * h->mb_stride;

            if ((get_bits_left(&h->gb)) <= 7) {
                if (((get_bits_count(&h->gb) & 7) == 0 ||
                    show_bits(&h->gb, get_bits_left(&h->gb) & 7) == 0)) {

                    if (svq3_decode_slice_header(avctx))
                        return -1;
                }
                /* TODO: support s->mb_skip_run */
            }

            mb_type = svq3_get_ue_golomb(&h->gb);

            if (h->pict_type == AV_PICTURE_TYPE_I)
                mb_type += 8;
            else if (h->pict_type == AV_PICTURE_TYPE_B && mb_type >= 4)
                mb_type += 4;
            if (mb_type > 33 || svq3_decode_mb(s, mb_type)) {
                av_log(h->avctx, AV_LOG_ERROR,
                       "error while decoding MB %d %d\n", sl->mb_x, sl->mb_y);
                return -1;
            }

<<<<<<< HEAD
            if (mb_type != 0 || sl->cbp)
                ff_h264_hl_decode_mb(h, &h->slice_ctx[0]);
=======
            if (mb_type != 0)
                hl_decode_mb(h, &h->slice_ctx[0]);
>>>>>>> e42ca48a

            if (h->pict_type != AV_PICTURE_TYPE_B && !h->low_delay)
                h->cur_pic.mb_type[sl->mb_x + sl->mb_y * h->mb_stride] =
                    (h->pict_type == AV_PICTURE_TYPE_P && mb_type < 8) ? (mb_type - 1) : -1;
        }

        ff_draw_horiz_band(avctx, s->cur_pic->f,
                           s->last_pic->f->data[0] ? s->last_pic->f : NULL,
                           16 * sl->mb_y, 16, h->picture_structure, 0,
                           h->low_delay);
    }

    left = buf_size*8 - get_bits_count(&h->gb);

    if (sl->mb_y != h->mb_height || sl->mb_x != h->mb_width) {
        av_log(avctx, AV_LOG_INFO, "frame num %d incomplete pic x %d y %d left %d\n", avctx->frame_number, sl->mb_y, sl->mb_x, left);
        //av_hex_dump(stderr, buf+buf_size-8, 8);
    }

    if (left < 0) {
        av_log(avctx, AV_LOG_ERROR, "frame num %d left %d\n", avctx->frame_number, left);
        return -1;
    }

    if (h->pict_type == AV_PICTURE_TYPE_B || h->low_delay)
        ret = av_frame_ref(data, s->cur_pic->f);
    else if (s->last_pic->f->data[0])
        ret = av_frame_ref(data, s->last_pic->f);
    if (ret < 0)
        return ret;

    /* Do not output the last pic after seeking. */
    if (s->last_pic->f->data[0] || h->low_delay)
        *got_frame = 1;

    if (h->pict_type != AV_PICTURE_TYPE_B) {
        FFSWAP(H264Picture*, s->cur_pic, s->next_pic);
    } else {
        av_frame_unref(s->cur_pic->f);
    }

    return buf_size;
}

static av_cold int svq3_decode_end(AVCodecContext *avctx)
{
    SVQ3Context *s = avctx->priv_data;
    H264Context *h = &s->h;

    free_picture(avctx, s->cur_pic);
    free_picture(avctx, s->next_pic);
    free_picture(avctx, s->last_pic);
    av_frame_free(&s->cur_pic->f);
    av_frame_free(&s->next_pic->f);
    av_frame_free(&s->last_pic->f);
    av_freep(&s->cur_pic);
    av_freep(&s->next_pic);
    av_freep(&s->last_pic);
    av_freep(&s->slice_buf);

    memset(&h->cur_pic, 0, sizeof(h->cur_pic));

    ff_h264_free_context(h);

    av_freep(&s->buf);
    s->buf_size = 0;

    return 0;
}

AVCodec ff_svq3_decoder = {
    .name           = "svq3",
    .long_name      = NULL_IF_CONFIG_SMALL("Sorenson Vector Quantizer 3 / Sorenson Video 3 / SVQ3"),
    .type           = AVMEDIA_TYPE_VIDEO,
    .id             = AV_CODEC_ID_SVQ3,
    .priv_data_size = sizeof(SVQ3Context),
    .init           = svq3_decode_init,
    .close          = svq3_decode_end,
    .decode         = svq3_decode_frame,
    .capabilities   = AV_CODEC_CAP_DRAW_HORIZ_BAND |
                      AV_CODEC_CAP_DR1             |
                      AV_CODEC_CAP_DELAY,
    .pix_fmts       = (const enum AVPixelFormat[]) { AV_PIX_FMT_YUVJ420P,
                                                     AV_PIX_FMT_NONE},
};<|MERGE_RESOLUTION|>--- conflicted
+++ resolved
@@ -1454,13 +1454,8 @@
                 return -1;
             }
 
-<<<<<<< HEAD
             if (mb_type != 0 || sl->cbp)
-                ff_h264_hl_decode_mb(h, &h->slice_ctx[0]);
-=======
-            if (mb_type != 0)
                 hl_decode_mb(h, &h->slice_ctx[0]);
->>>>>>> e42ca48a
 
             if (h->pict_type != AV_PICTURE_TYPE_B && !h->low_delay)
                 h->cur_pic.mb_type[sl->mb_x + sl->mb_y * h->mb_stride] =
