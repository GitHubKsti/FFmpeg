/*
 * AAC encoder wrapper
 * Copyright (c) 2010 Martin Storsjo
 *
 * This file is part of FFmpeg.
 *
 * FFmpeg is free software; you can redistribute it and/or
 * modify it under the terms of the GNU Lesser General Public
 * License as published by the Free Software Foundation; either
 * version 2.1 of the License, or (at your option) any later version.
 *
 * FFmpeg is distributed in the hope that it will be useful,
 * but WITHOUT ANY WARRANTY; without even the implied warranty of
 * MERCHANTABILITY or FITNESS FOR A PARTICULAR PURPOSE.  See the GNU
 * Lesser General Public License for more details.
 *
 * You should have received a copy of the GNU Lesser General Public
 * License along with FFmpeg; if not, write to the Free Software
 * Foundation, Inc., 51 Franklin Street, Fifth Floor, Boston, MA 02110-1301 USA
 */

#include <vo-aacenc/voAAC.h>
#include <vo-aacenc/cmnMemory.h>

#include "avcodec.h"
#include "audio_frame_queue.h"
#include "internal.h"
#include "mpeg4audio.h"

#define FRAME_SIZE 1024
#define ENC_DELAY  1600

typedef struct AACContext {
    VO_AUDIO_CODECAPI codec_api;
    VO_HANDLE handle;
    VO_MEM_OPERATOR mem_operator;
    VO_CODEC_INIT_USERDATA user_data;
    VO_PBYTE end_buffer;
    AudioFrameQueue afq;
    int last_frame;
    int last_samples;
} AACContext;


static int aac_encode_close(AVCodecContext *avctx)
{
    AACContext *s = avctx->priv_data;

    s->codec_api.Uninit(s->handle);
    av_freep(&avctx->extradata);
    ff_af_queue_close(&s->afq);
    av_freep(&s->end_buffer);

    return 0;
}

static av_cold int aac_encode_init(AVCodecContext *avctx)
{
    AACContext *s = avctx->priv_data;
    AACENC_PARAM params = { 0 };
    int index, ret;

    avctx->frame_size = FRAME_SIZE;
    avctx->initial_padding = ENC_DELAY;
    s->last_frame     = 2;
    ff_af_queue_init(avctx, &s->afq);

    s->end_buffer = av_mallocz_array(avctx->channels, avctx->frame_size * 2);
    if (!s->end_buffer) {
        ret = AVERROR(ENOMEM);
        goto error;
    }

    voGetAACEncAPI(&s->codec_api);

    s->mem_operator.Alloc = cmnMemAlloc;
    s->mem_operator.Copy = cmnMemCopy;
    s->mem_operator.Free = cmnMemFree;
    s->mem_operator.Set = cmnMemSet;
    s->mem_operator.Check = cmnMemCheck;
    s->user_data.memflag = VO_IMF_USERMEMOPERATOR;
    s->user_data.memData = &s->mem_operator;
    s->codec_api.Init(&s->handle, VO_AUDIO_CodingAAC, &s->user_data);

    params.sampleRate = avctx->sample_rate;
    params.bitRate    = avctx->bit_rate;
    params.nChannels  = avctx->channels;
    params.adtsUsed   = !(avctx->flags & AV_CODEC_FLAG_GLOBAL_HEADER);
    if (s->codec_api.SetParam(s->handle, VO_PID_AAC_ENCPARAM, &params)
        != VO_ERR_NONE) {
        av_log(avctx, AV_LOG_ERROR, "Unable to set encoding parameters\n");
        ret = AVERROR(EINVAL);
        goto error;
    }

    for (index = 0; index < 16; index++)
        if (avctx->sample_rate == avpriv_mpeg4audio_sample_rates[index])
            break;
    if (index == 16) {
        av_log(avctx, AV_LOG_ERROR, "Unsupported sample rate %d\n",
                                    avctx->sample_rate);
        ret = AVERROR(ENOSYS);
        goto error;
    }
    if (avctx->flags & AV_CODEC_FLAG_GLOBAL_HEADER) {
        avctx->extradata_size = 2;
        avctx->extradata      = av_mallocz(avctx->extradata_size +
                                           FF_INPUT_BUFFER_PADDING_SIZE);
        if (!avctx->extradata) {
            ret = AVERROR(ENOMEM);
            goto error;
        }

        avctx->extradata[0] = 0x02 << 3 | index >> 1;
        avctx->extradata[1] = (index & 0x01) << 7 | avctx->channels << 3;
    }
    return 0;
error:
    aac_encode_close(avctx);
    return ret;
}

static int aac_encode_frame(AVCodecContext *avctx, AVPacket *avpkt,
                            const AVFrame *frame, int *got_packet_ptr)
{
    AACContext *s = avctx->priv_data;
    VO_CODECBUFFER input = { 0 }, output = { 0 };
    VO_AUDIO_OUTPUTINFO output_info = { { 0 } };
    VO_PBYTE samples;
    int ret;

    /* handle end-of-stream small frame and flushing */
    if (!frame) {
        if (s->last_frame <= 0)
            return 0;
        if (s->last_samples > 0 && s->last_samples < ENC_DELAY - FRAME_SIZE) {
            s->last_samples = 0;
            s->last_frame--;
        }
        s->last_frame--;
        memset(s->end_buffer, 0, 2 * avctx->channels * avctx->frame_size);
        samples = s->end_buffer;
    } else {
        if (frame->nb_samples < avctx->frame_size) {
            s->last_samples = frame->nb_samples;
            memcpy(s->end_buffer, frame->data[0], 2 * avctx->channels * frame->nb_samples);
            samples = s->end_buffer;
        } else {
            samples = (VO_PBYTE)frame->data[0];
        }
        /* add current frame to the queue */
        if ((ret = ff_af_queue_add(&s->afq, frame)) < 0)
            return ret;
    }

    if ((ret = ff_alloc_packet2(avctx, avpkt, FFMAX(8192, 768 * avctx->channels), 0)) < 0)
        return ret;

    input.Buffer  = samples;
    input.Length  = 2 * avctx->channels * avctx->frame_size;
    output.Buffer = avpkt->data;
    output.Length = avpkt->size;

    s->codec_api.SetInputData(s->handle, &input);
    if (s->codec_api.GetOutputData(s->handle, &output, &output_info)
        != VO_ERR_NONE) {
        av_log(avctx, AV_LOG_ERROR, "Unable to encode frame\n");
        return AVERROR(EINVAL);
    }

    /* Get the next frame pts/duration */
    ff_af_queue_remove(&s->afq, avctx->frame_size, &avpkt->pts,
                       &avpkt->duration);

    avpkt->size = output.Length;
    *got_packet_ptr = 1;
    return 0;
}

/* duplicated from avpriv_mpeg4audio_sample_rates to avoid shared build
 * failures */
static const int mpeg4audio_sample_rates[16] = {
    96000, 88200, 64000, 48000, 44100, 32000,
    24000, 22050, 16000, 12000, 11025, 8000, 7350
};

AVCodec ff_libvo_aacenc_encoder = {
    .name           = "libvo_aacenc",
    .long_name      = NULL_IF_CONFIG_SMALL("Android VisualOn AAC (Advanced Audio Coding)"),
    .type           = AVMEDIA_TYPE_AUDIO,
    .id             = AV_CODEC_ID_AAC,
    .priv_data_size = sizeof(AACContext),
    .init           = aac_encode_init,
    .encode2        = aac_encode_frame,
    .close          = aac_encode_close,
<<<<<<< HEAD
    .supported_samplerates = mpeg4audio_sample_rates,
    .capabilities   = CODEC_CAP_SMALL_LAST_FRAME | CODEC_CAP_DELAY,
=======
    .capabilities   = AV_CODEC_CAP_SMALL_LAST_FRAME | AV_CODEC_CAP_DELAY,
>>>>>>> def97856
    .sample_fmts    = (const enum AVSampleFormat[]){ AV_SAMPLE_FMT_S16,
                                                     AV_SAMPLE_FMT_NONE },
};<|MERGE_RESOLUTION|>--- conflicted
+++ resolved
@@ -193,12 +193,8 @@
     .init           = aac_encode_init,
     .encode2        = aac_encode_frame,
     .close          = aac_encode_close,
-<<<<<<< HEAD
     .supported_samplerates = mpeg4audio_sample_rates,
-    .capabilities   = CODEC_CAP_SMALL_LAST_FRAME | CODEC_CAP_DELAY,
-=======
     .capabilities   = AV_CODEC_CAP_SMALL_LAST_FRAME | AV_CODEC_CAP_DELAY,
->>>>>>> def97856
     .sample_fmts    = (const enum AVSampleFormat[]){ AV_SAMPLE_FMT_S16,
                                                      AV_SAMPLE_FMT_NONE },
 };