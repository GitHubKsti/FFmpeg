--- conflicted
+++ resolved
@@ -132,26 +132,6 @@
      * from dts.
      */
     int reorder;
-<<<<<<< HEAD
-=======
-    /**
-     * The codec context used by avformat_find_stream_info, the parser, etc.
-     */
-    AVCodecContext *avctx;
-    /**
-     * 1 if avctx has been initialized with the values from the codec parameters
-     */
-    int avctx_inited;
-
-    enum AVCodecID orig_codec_id;
-
-#if FF_API_LAVF_AVCTX
-    // whether the deprecated stream codec context needs
-    // to be filled from the codec parameters
-    int need_codec_update;
-#endif
-};
->>>>>>> 9200514a
 
     /**
      * bitstream filter to run on stream
@@ -164,6 +144,22 @@
      * Whether or not check_bitstream should still be run on each packet
      */
     int bitstream_checked;
+
+    /**
+     * The codec context used by avformat_find_stream_info, the parser, etc.
+     */
+    AVCodecContext *avctx;
+    /**
+     * 1 if avctx has been initialized with the values from the codec parameters
+     */
+    int avctx_inited;
+
+    enum AVCodecID orig_codec_id;
+
+    /**
+     * Whether the internal avctx needs to be updated from codecpar (after a late change to codecpar)
+     */
+    int need_context_update;
 };
 
 #ifdef __GNUC__
@@ -517,7 +513,7 @@
  * @param size size of extradata
  * @return 0 if OK, AVERROR_xxx on error
  */
-int ff_alloc_extradata(AVCodecContext *avctx, int size);
+int ff_alloc_extradata(AVCodecParameters *par, int size);
 
 /**
  * Allocate extradata with additional AV_INPUT_BUFFER_PADDING_SIZE at end
@@ -526,7 +522,7 @@
  * @param size size of extradata
  * @return >= 0 if OK, AVERROR_xxx on error
  */
-int ff_get_extradata(AVCodecContext *avctx, AVIOContext *pb, int size);
+int ff_get_extradata(AVCodecParameters *par, AVIOContext *pb, int size);
 
 /**
  * add frame for rfps calculation.
@@ -601,7 +597,7 @@
  *         non-zero if a new packet was allocated and ppkt has to be freed
  *         CONTAINS_PAL if in addition to a new packet the old contained a palette
  */
-int ff_reshuffle_raw_rgb(AVFormatContext *s, AVPacket **ppkt, AVCodecContext *enc, int expected_stride);
+int ff_reshuffle_raw_rgb(AVFormatContext *s, AVPacket **ppkt, AVCodecParameters *par, int expected_stride);
 
 /**
  * Retrieves the palette from a packet, either from side data, or
