/*
 * copyright (c) 2001 Fabrice Bellard
 *
 * This file is part of FFmpeg.
 *
 * FFmpeg is free software; you can redistribute it and/or
 * modify it under the terms of the GNU Lesser General Public
 * License as published by the Free Software Foundation; either
 * version 2.1 of the License, or (at your option) any later version.
 *
 * FFmpeg is distributed in the hope that it will be useful,
 * but WITHOUT ANY WARRANTY; without even the implied warranty of
 * MERCHANTABILITY or FITNESS FOR A PARTICULAR PURPOSE.  See the GNU
 * Lesser General Public License for more details.
 *
 * You should have received a copy of the GNU Lesser General Public
 * License along with FFmpeg; if not, write to the Free Software
 * Foundation, Inc., 51 Franklin Street, Fifth Floor, Boston, MA 02110-1301 USA
 */

#ifndef AVFORMAT_AVFORMAT_H
#define AVFORMAT_AVFORMAT_H


/**
 * Return the LIBAVFORMAT_VERSION_INT constant.
 */
unsigned avformat_version(void);

/**
 * Return the libavformat build-time configuration.
 */
const char *avformat_configuration(void);

/**
 * Return the libavformat license.
 */
const char *avformat_license(void);

#include <time.h>
#include <stdio.h>  /* FILE */
#include "libavcodec/avcodec.h"
#include "libavutil/dict.h"

#include "avio.h"
#include "libavformat/version.h"

struct AVFormatContext;


/*
 * Public Metadata API.
 * The metadata API allows libavformat to export metadata tags to a client
 * application using a sequence of key/value pairs. Like all strings in FFmpeg,
 * metadata must be stored as UTF-8 encoded Unicode. Note that metadata
 * exported by demuxers isn't checked to be valid UTF-8 in most cases.
 * Important concepts to keep in mind:
 * 1. Keys are unique; there can never be 2 tags with the same key. This is
 *    also meant semantically, i.e., a demuxer should not knowingly produce
 *    several keys that are literally different but semantically identical.
 *    E.g., key=Author5, key=Author6. In this example, all authors must be
 *    placed in the same tag.
 * 2. Metadata is flat, not hierarchical; there are no subtags. If you
 *    want to store, e.g., the email address of the child of producer Alice
 *    and actor Bob, that could have key=alice_and_bobs_childs_email_address.
 * 3. Several modifiers can be applied to the tag name. This is done by
 *    appending a dash character ('-') and the modifier name in the order
 *    they appear in the list below -- e.g. foo-eng-sort, not foo-sort-eng.
 *    a) language -- a tag whose value is localized for a particular language
 *       is appended with the ISO 639-2/B 3-letter language code.
 *       For example: Author-ger=Michael, Author-eng=Mike
 *       The original/default language is in the unqualified "Author" tag.
 *       A demuxer should set a default if it sets any translated tag.
 *    b) sorting  -- a modified version of a tag that should be used for
 *       sorting will have '-sort' appended. E.g. artist="The Beatles",
 *       artist-sort="Beatles, The".
 *
 * 4. Demuxers attempt to export metadata in a generic format, however tags
 *    with no generic equivalents are left as they are stored in the container.
 *    Follows a list of generic tag names:
 *
 * album        -- name of the set this work belongs to
 * album_artist -- main creator of the set/album, if different from artist.
 *                 e.g. "Various Artists" for compilation albums.
 * artist       -- main creator of the work
 * comment      -- any additional description of the file.
 * composer     -- who composed the work, if different from artist.
 * copyright    -- name of copyright holder.
 * creation_time-- date when the file was created, preferably in ISO 8601.
 * date         -- date when the work was created, preferably in ISO 8601.
 * disc         -- number of a subset, e.g. disc in a multi-disc collection.
 * encoder      -- name/settings of the software/hardware that produced the file.
 * encoded_by   -- person/group who created the file.
 * filename     -- original name of the file.
 * genre        -- <self-evident>.
 * language     -- main language in which the work is performed, preferably
 *                 in ISO 639-2 format. Multiple languages can be specified by
 *                 separating them with commas.
 * performer    -- artist who performed the work, if different from artist.
 *                 E.g for "Also sprach Zarathustra", artist would be "Richard
 *                 Strauss" and performer "London Philharmonic Orchestra".
 * publisher    -- name of the label/publisher.
 * service_name     -- name of the service in broadcasting (channel name).
 * service_provider -- name of the service provider in broadcasting.
 * title        -- name of the work.
 * track        -- number of this work in the set, can be in form current/total.
 * variant_bitrate -- the total bitrate of the bitrate variant that the current stream is part of
 */

#if FF_API_OLD_METADATA2
/**
 * @defgroup old_metadata Old metadata API
 * The following functions are deprecated, use
 * their equivalents from libavutil/dict.h instead.
 * @{
 */

#define AV_METADATA_MATCH_CASE      AV_DICT_MATCH_CASE
#define AV_METADATA_IGNORE_SUFFIX   AV_DICT_IGNORE_SUFFIX
#define AV_METADATA_DONT_STRDUP_KEY AV_DICT_DONT_STRDUP_KEY
#define AV_METADATA_DONT_STRDUP_VAL AV_DICT_DONT_STRDUP_VAL
#define AV_METADATA_DONT_OVERWRITE  AV_DICT_DONT_OVERWRITE

typedef attribute_deprecated AVDictionary AVMetadata;
typedef attribute_deprecated AVDictionaryEntry  AVMetadataTag;

typedef struct AVMetadataConv AVMetadataConv;

/**
 * Get a metadata element with matching key.
 *
 * @param prev Set to the previous matching element to find the next.
 *             If set to NULL the first matching element is returned.
 * @param flags Allows case as well as suffix-insensitive comparisons.
 * @return Found tag or NULL, changing key or value leads to undefined behavior.
 */
attribute_deprecated AVDictionaryEntry *
av_metadata_get(AVDictionary *m, const char *key, const AVDictionaryEntry *prev, int flags);

/**
 * Set the given tag in *pm, overwriting an existing tag.
 *
 * @param pm pointer to a pointer to a metadata struct. If *pm is NULL
 * a metadata struct is allocated and put in *pm.
 * @param key tag key to add to *pm (will be av_strduped depending on flags)
 * @param value tag value to add to *pm (will be av_strduped depending on flags).
 *        Passing a NULL value will cause an existing tag to be deleted.
 * @return >= 0 on success otherwise an error code <0
 */
attribute_deprecated int av_metadata_set2(AVDictionary **pm, const char *key, const char *value, int flags);

/**
 * This function is provided for compatibility reason and currently does nothing.
 */
attribute_deprecated void av_metadata_conv(struct AVFormatContext *ctx, const AVMetadataConv *d_conv,
                                                                        const AVMetadataConv *s_conv);

/**
 * Copy metadata from one AVDictionary struct into another.
 * @param dst pointer to a pointer to a AVDictionary struct. If *dst is NULL,
 *            this function will allocate a struct for you and put it in *dst
 * @param src pointer to source AVDictionary struct
 * @param flags flags to use when setting metadata in *dst
 * @note metadata is read using the AV_DICT_IGNORE_SUFFIX flag
 */
attribute_deprecated void av_metadata_copy(AVDictionary **dst, AVDictionary *src, int flags);

/**
 * Free all the memory allocated for an AVDictionary struct.
 */
attribute_deprecated void av_metadata_free(AVDictionary **m);
/**
 * @}
 */
#endif


/* packet functions */


/**
 * Allocate and read the payload of a packet and initialize its
 * fields with default values.
 *
 * @param pkt packet
 * @param size desired payload size
 * @return >0 (read size) if OK, AVERROR_xxx otherwise
 */
int av_get_packet(AVIOContext *s, AVPacket *pkt, int size);


/**
 * Read data and append it to the current content of the AVPacket.
 * If pkt->size is 0 this is identical to av_get_packet.
 * Note that this uses av_grow_packet and thus involves a realloc
 * which is inefficient. Thus this function should only be used
 * when there is no reasonable way to know (an upper bound of)
 * the final size.
 *
 * @param pkt packet
 * @param size amount of data to read
 * @return >0 (read size) if OK, AVERROR_xxx otherwise, previous data
 *         will not be lost even if an error occurs.
 */
int av_append_packet(AVIOContext *s, AVPacket *pkt, int size);

/*************************************************/
/* fractional numbers for exact pts handling */

/**
 * The exact value of the fractional number is: 'val + num / den'.
 * num is assumed to be 0 <= num < den.
 */
typedef struct AVFrac {
    int64_t val, num, den;
} AVFrac;

/*************************************************/
/* input/output formats */

struct AVCodecTag;

/**
 * This structure contains the data a format has to probe a file.
 */
typedef struct AVProbeData {
    const char *filename;
    unsigned char *buf; /**< Buffer must have AVPROBE_PADDING_SIZE of extra allocated bytes filled with zero. */
    int buf_size;       /**< Size of buf except extra allocated bytes */
} AVProbeData;

#define AVPROBE_SCORE_MAX 100               ///< maximum score, half of that is used for file-extension-based detection
#define AVPROBE_PADDING_SIZE 32             ///< extra allocated bytes at the end of the probe buffer

typedef struct AVFormatParameters {
#if FF_API_FORMAT_PARAMETERS
    attribute_deprecated AVRational time_base;
    attribute_deprecated int sample_rate;
    attribute_deprecated int channels;
    attribute_deprecated int width;
    attribute_deprecated int height;
    attribute_deprecated enum PixelFormat pix_fmt;
    attribute_deprecated int channel; /**< Used to select DV channel. */
    attribute_deprecated const char *standard; /**< deprecated, use demuxer-specific options instead. */
    attribute_deprecated unsigned int mpeg2ts_raw:1;  /**< deprecated, use mpegtsraw demuxer */
    /**< deprecated, use mpegtsraw demuxer-specific options instead */
    attribute_deprecated unsigned int mpeg2ts_compute_pcr:1;
    attribute_deprecated unsigned int initial_pause:1;       /**< Do not begin to play the stream
                                                                  immediately (RTSP only). */
#endif
    unsigned int prealloced_context:1;
} AVFormatParameters;

//! Demuxer will use avio_open, no opened file should be provided by the caller.
#define AVFMT_NOFILE        0x0001
#define AVFMT_NEEDNUMBER    0x0002 /**< Needs '%d' in filename. */
#define AVFMT_SHOW_IDS      0x0008 /**< Show format stream IDs numbers. */
#define AVFMT_RAWPICTURE    0x0020 /**< Format wants AVPicture structure for
                                      raw picture data. */
#define AVFMT_GLOBALHEADER  0x0040 /**< Format wants global header. */
#define AVFMT_NOTIMESTAMPS  0x0080 /**< Format does not need / have any timestamps. */
#define AVFMT_GENERIC_INDEX 0x0100 /**< Use generic index building code. */
#define AVFMT_TS_DISCONT    0x0200 /**< Format allows timestamp discontinuities. Note, muxers always require valid (monotone) timestamps */
#define AVFMT_VARIABLE_FPS  0x0400 /**< Format allows variable fps. */
#define AVFMT_NODIMENSIONS  0x0800 /**< Format does not need width/height */
#define AVFMT_NOSTREAMS     0x1000 /**< Format does not require any streams */
#define AVFMT_NOBINSEARCH   0x2000 /**< Format does not allow to fallback to binary search via read_timestamp */
#define AVFMT_NOGENSEARCH   0x4000 /**< Format does not allow to fallback to generic search */
#define AVFMT_TS_NONSTRICT  0x8000 /**< Format does not require strictly
                                          increasing timestamps, but they must
                                          still be monotonic */

typedef struct AVOutputFormat {
    const char *name;
    /**
     * Descriptive name for the format, meant to be more human-readable
     * than name. You should use the NULL_IF_CONFIG_SMALL() macro
     * to define it.
     */
    const char *long_name;
    const char *mime_type;
    const char *extensions; /**< comma-separated filename extensions */
    /**
     * size of private data so that it can be allocated in the wrapper
     */
    int priv_data_size;
    /* output support */
    enum CodecID audio_codec; /**< default audio codec */
    enum CodecID video_codec; /**< default video codec */
    int (*write_header)(struct AVFormatContext *);
    int (*write_packet)(struct AVFormatContext *, AVPacket *pkt);
    int (*write_trailer)(struct AVFormatContext *);
    /**
     * can use flags: AVFMT_NOFILE, AVFMT_NEEDNUMBER, AVFMT_RAWPICTURE,
     * AVFMT_GLOBALHEADER, AVFMT_NOTIMESTAMPS, AVFMT_VARIABLE_FPS,
     * AVFMT_NODIMENSIONS, AVFMT_NOSTREAMS
     */
    int flags;

    void *dummy;

    int (*interleave_packet)(struct AVFormatContext *, AVPacket *out,
                             AVPacket *in, int flush);

    /**
     * List of supported codec_id-codec_tag pairs, ordered by "better
     * choice first". The arrays are all terminated by CODEC_ID_NONE.
     */
    const struct AVCodecTag * const *codec_tag;

    enum CodecID subtitle_codec; /**< default subtitle codec */

#if FF_API_OLD_METADATA2
    const AVMetadataConv *metadata_conv;
#endif

    const AVClass *priv_class; ///< AVClass for the private context

    /* private fields */
    struct AVOutputFormat *next;
} AVOutputFormat;

typedef struct AVInputFormat {
    /**
     * A comma separated list of short names for the format. New names
     * may be appended with a minor bump.
     */
    const char *name;

    /**
     * Descriptive name for the format, meant to be more human-readable
     * than name. You should use the NULL_IF_CONFIG_SMALL() macro
     * to define it.
     */
    const char *long_name;

    /**
     * Size of private data so that it can be allocated in the wrapper.
     */
    int priv_data_size;

    /**
     * Tell if a given file has a chance of being parsed as this format.
     * The buffer provided is guaranteed to be AVPROBE_PADDING_SIZE bytes
     * big so you do not have to check for that unless you need more.
     */
    int (*read_probe)(AVProbeData *);

    /**
     * Read the format header and initialize the AVFormatContext
     * structure. Return 0 if OK. 'ap' if non-NULL contains
     * additional parameters. Only used in raw format right
     * now. 'av_new_stream' should be called to create new streams.
     */
    int (*read_header)(struct AVFormatContext *,
                       AVFormatParameters *ap);

    /**
     * Read one packet and put it in 'pkt'. pts and flags are also
     * set. 'av_new_stream' can be called only if the flag
     * AVFMTCTX_NOHEADER is used and only in the calling thread (not in a
     * background thread).
     * @return 0 on success, < 0 on error.
     *         When returning an error, pkt must not have been allocated
     *         or must be freed before returning
     */
    int (*read_packet)(struct AVFormatContext *, AVPacket *pkt);

    /**
     * Close the stream. The AVFormatContext and AVStreams are not
     * freed by this function
     */
    int (*read_close)(struct AVFormatContext *);

#if FF_API_READ_SEEK
    /**
     * Seek to a given timestamp relative to the frames in
     * stream component stream_index.
     * @param stream_index Must not be -1.
     * @param flags Selects which direction should be preferred if no exact
     *              match is available.
     * @return >= 0 on success (but not necessarily the new offset)
     */
    attribute_deprecated int (*read_seek)(struct AVFormatContext *,
                                          int stream_index, int64_t timestamp, int flags);
#endif
    /**
     * Gets the next timestamp in stream[stream_index].time_base units.
     * @return the timestamp or AV_NOPTS_VALUE if an error occurred
     */
    int64_t (*read_timestamp)(struct AVFormatContext *s, int stream_index,
                              int64_t *pos, int64_t pos_limit);

    /**
     * Can use flags: AVFMT_NOFILE, AVFMT_NEEDNUMBER.
     */
    int flags;

    /**
     * If extensions are defined, then no probe is done. You should
     * usually not use extension format guessing because it is not
     * reliable enough
     */
    const char *extensions;

    /**
     * General purpose read-only value that the format can use.
     */
    int value;

    /**
     * Start/resume playing - only meaningful if using a network-based format
     * (RTSP).
     */
    int (*read_play)(struct AVFormatContext *);

    /**
     * Pause playing - only meaningful if using a network-based format
     * (RTSP).
     */
    int (*read_pause)(struct AVFormatContext *);

    const struct AVCodecTag * const *codec_tag;

    /**
     * Seek to timestamp ts.
     * Seeking will be done so that the point from which all active streams
     * can be presented successfully will be closest to ts and within min/max_ts.
     * Active streams are all streams that have AVStream.discard < AVDISCARD_ALL.
     */
    int (*read_seek2)(struct AVFormatContext *s, int stream_index, int64_t min_ts, int64_t ts, int64_t max_ts, int flags);

#if FF_API_OLD_METADATA2
    const AVMetadataConv *metadata_conv;
#endif

    const AVClass *priv_class; ///< AVClass for the private context

    /* private fields */
    struct AVInputFormat *next;
} AVInputFormat;

enum AVStreamParseType {
    AVSTREAM_PARSE_NONE,
    AVSTREAM_PARSE_FULL,       /**< full parsing and repack */
    AVSTREAM_PARSE_HEADERS,    /**< Only parse headers, do not repack. */
    AVSTREAM_PARSE_TIMESTAMPS, /**< full parsing and interpolation of timestamps for frames not starting on a packet boundary */
    AVSTREAM_PARSE_FULL_ONCE,  /**< full parsing and repack of the first frame only, only implemented for H.264 currently */
};

typedef struct AVIndexEntry {
    int64_t pos;
    int64_t timestamp;
#define AVINDEX_KEYFRAME 0x0001
    int flags:2;
    int size:30; //Yeah, trying to keep the size of this small to reduce memory requirements (it is 24 vs. 32 bytes due to possible 8-byte alignment).
    int min_distance;         /**< Minimum distance between this and the previous keyframe, used to avoid unneeded searching. */
} AVIndexEntry;

#define AV_DISPOSITION_DEFAULT   0x0001
#define AV_DISPOSITION_DUB       0x0002
#define AV_DISPOSITION_ORIGINAL  0x0004
#define AV_DISPOSITION_COMMENT   0x0008
#define AV_DISPOSITION_LYRICS    0x0010
#define AV_DISPOSITION_KARAOKE   0x0020

/**
 * Track should be used during playback by default.
 * Useful for subtitle track that should be displayed
 * even when user did not explicitly ask for subtitles.
 */
#define AV_DISPOSITION_FORCED    0x0040
#define AV_DISPOSITION_HEARING_IMPAIRED  0x0080  /**< stream for hearing impaired audiences */
#define AV_DISPOSITION_VISUAL_IMPAIRED   0x0100  /**< stream for visual impaired audiences */
#define AV_DISPOSITION_CLEAN_EFFECTS     0x0200  /**< stream without voice */

/**
 * Stream structure.
 * New fields can be added to the end with minor version bumps.
 * Removal, reordering and changes to existing fields require a major
 * version bump.
 * sizeof(AVStream) must not be used outside libav*.
 */
typedef struct AVStream {
    int index;    /**< stream index in AVFormatContext */
    int id;       /**< format-specific stream ID */
    AVCodecContext *codec; /**< codec context */
    /**
     * Real base framerate of the stream.
     * This is the lowest framerate with which all timestamps can be
     * represented accurately (it is the least common multiple of all
     * framerates in the stream). Note, this value is just a guess!
     * For example, if the time base is 1/90000 and all frames have either
     * approximately 3600 or 1800 timer ticks, then r_frame_rate will be 50/1.
     */
    AVRational r_frame_rate;
    void *priv_data;

    /* internal data used in av_find_stream_info() */
    int64_t first_dts;

    /**
     * encoding: pts generation when outputting stream
     */
    struct AVFrac pts;

    /**
     * This is the fundamental unit of time (in seconds) in terms
     * of which frame timestamps are represented. For fixed-fps content,
     * time base should be 1/framerate and timestamp increments should be 1.
     * decoding: set by libavformat
     * encoding: set by libavformat in av_write_header
     */
    AVRational time_base;
    int pts_wrap_bits; /**< number of bits in pts (used for wrapping control) */
    /* ffmpeg.c private use */
    int stream_copy; /**< If set, just copy stream. */
    enum AVDiscard discard; ///< Selects which packets can be discarded at will and do not need to be demuxed.

    //FIXME move stuff to a flags field?
    /**
     * Quality, as it has been removed from AVCodecContext and put in AVVideoFrame.
     * MN: dunno if that is the right place for it
     */
    float quality;

    /**
     * Decoding: pts of the first frame of the stream, in stream time base.
     * Only set this if you are absolutely 100% sure that the value you set
     * it to really is the pts of the first frame.
     * This may be undefined (AV_NOPTS_VALUE).
     * @note The ASF header does NOT contain a correct start_time the ASF
     * demuxer must NOT set this.
     */
    int64_t start_time;

    /**
     * Decoding: duration of the stream, in stream time base.
     * If a source file does not specify a duration, but does specify
     * a bitrate, this value will be estimated from bitrate and file size.
     */
    int64_t duration;

    /* av_read_frame() support */
    enum AVStreamParseType need_parsing;
    struct AVCodecParserContext *parser;

    int64_t cur_dts;
    int last_IP_duration;
    int64_t last_IP_pts;
    /* av_seek_frame() support */
    AVIndexEntry *index_entries; /**< Only used if the format does not
                                    support seeking natively. */
    int nb_index_entries;
    unsigned int index_entries_allocated_size;

    int64_t nb_frames;                 ///< number of frames in this stream if known or 0

    int disposition; /**< AV_DISPOSITION_* bit field */

    AVProbeData probe_data;
#define MAX_REORDER_DELAY 16
    int64_t pts_buffer[MAX_REORDER_DELAY+1];

    /**
     * sample aspect ratio (0 if unknown)
     * - encoding: Set by user.
     * - decoding: Set by libavformat.
     */
    AVRational sample_aspect_ratio;

    AVDictionary *metadata;

    /* Intended mostly for av_read_frame() support. Not supposed to be used by */
    /* external applications; try to use something else if at all possible.    */
    const uint8_t *cur_ptr;
    int cur_len;
    AVPacket cur_pkt;

    // Timestamp generation support:
    /**
     * Timestamp corresponding to the last dts sync point.
     *
     * Initialized when AVCodecParserContext.dts_sync_point >= 0 and
     * a DTS is received from the underlying container. Otherwise set to
     * AV_NOPTS_VALUE by default.
     */
    int64_t reference_dts;

    /**
     * Number of packets to buffer for codec probing
     * NOT PART OF PUBLIC API
     */
#define MAX_PROBE_PACKETS 2500
    int probe_packets;

    /**
     * last packet in packet_buffer for this stream when muxing.
     * used internally, NOT PART OF PUBLIC API, dont read or write from outside of libav*
     */
    struct AVPacketList *last_in_packet_buffer;

    /**
     * Average framerate
     */
    AVRational avg_frame_rate;

    /**
     * Number of frames that have been demuxed during av_find_stream_info()
     */
    int codec_info_nb_frames;

    /**
     * Stream Identifier
     * This is the MPEG-TS stream identifier +1
     * 0 means unknown
     */
    int stream_identifier;

    /**
     * Stream informations used internally by av_find_stream_info()
     */
#define MAX_STD_TIMEBASES (60*12+5)
    struct {
        int64_t last_dts;
        int64_t duration_gcd;
        int duration_count;
        double duration_error[MAX_STD_TIMEBASES];
        int64_t codec_info_duration;
    } *info;

    /**
     * flag to indicate that probing is requested
     * NOT PART OF PUBLIC API
     */
    int request_probe;
} AVStream;

#define AV_PROGRAM_RUNNING 1

/**
 * New fields can be added to the end with minor version bumps.
 * Removal, reordering and changes to existing fields require a major
 * version bump.
 * sizeof(AVProgram) must not be used outside libav*.
 */
typedef struct AVProgram {
    int            id;
    int            flags;
    enum AVDiscard discard;        ///< selects which program to discard and which to feed to the caller
    unsigned int   *stream_index;
    unsigned int   nb_stream_indexes;
<<<<<<< HEAD
    AVMetadata *metadata;

    int program_num;
    int pmt_pid;
    int pcr_pid;
=======
    AVDictionary *metadata;
>>>>>>> a71bcd1a
} AVProgram;

#define AVFMTCTX_NOHEADER      0x0001 /**< signal that no header is present
                                         (streams are added dynamically) */

typedef struct AVChapter {
    int id;                 ///< unique ID to identify the chapter
    AVRational time_base;   ///< time base in which the start/end timestamps are specified
    int64_t start, end;     ///< chapter start/end time in time_base units
    AVDictionary *metadata;
} AVChapter;

/**
 * Format I/O context.
 * New fields can be added to the end with minor version bumps.
 * Removal, reordering and changes to existing fields require a major
 * version bump.
 * sizeof(AVFormatContext) must not be used outside libav*.
 */
typedef struct AVFormatContext {
    const AVClass *av_class; /**< Set by avformat_alloc_context. */
    /* Can only be iformat or oformat, not both at the same time. */
    struct AVInputFormat *iformat;
    struct AVOutputFormat *oformat;
    void *priv_data;
    AVIOContext *pb;
    unsigned int nb_streams;
    AVStream **streams;
    char filename[1024]; /**< input or output filename */
    /* stream info */
    int64_t timestamp;

    int ctx_flags; /**< Format-specific flags, see AVFMTCTX_xx */
    /* private data for pts handling (do not modify directly). */
    /**
     * This buffer is only needed when packets were already buffered but
     * not decoded, for example to get the codec parameters in MPEG
     * streams.
     */
    struct AVPacketList *packet_buffer;

    /**
     * Decoding: position of the first frame of the component, in
     * AV_TIME_BASE fractional seconds. NEVER set this value directly:
     * It is deduced from the AVStream values.
     */
    int64_t start_time;

    /**
     * Decoding: duration of the stream, in AV_TIME_BASE fractional
     * seconds. Only set this value if you know none of the individual stream
     * durations and also dont set any of them. This is deduced from the
     * AVStream values if not set.
     */
    int64_t duration;

    /**
     * decoding: total file size, 0 if unknown
     */
    int64_t file_size;

    /**
     * Decoding: total stream bitrate in bit/s, 0 if not
     * available. Never set it directly if the file_size and the
     * duration are known as FFmpeg can compute it automatically.
     */
    int bit_rate;

    /* av_read_frame() support */
    AVStream *cur_st;

    /* av_seek_frame() support */
    int64_t data_offset; /**< offset of the first packet */

    int mux_rate;
    unsigned int packet_size;
    int preload;
    int max_delay;

#define AVFMT_NOOUTPUTLOOP -1
#define AVFMT_INFINITEOUTPUTLOOP 0
    /**
     * number of times to loop output in formats that support it
     */
    int loop_output;

    int flags;
#define AVFMT_FLAG_GENPTS       0x0001 ///< Generate missing pts even if it requires parsing future frames.
#define AVFMT_FLAG_IGNIDX       0x0002 ///< Ignore index.
#define AVFMT_FLAG_NONBLOCK     0x0004 ///< Do not block when reading packets from input.
#define AVFMT_FLAG_IGNDTS       0x0008 ///< Ignore DTS on frames that contain both DTS & PTS
#define AVFMT_FLAG_NOFILLIN     0x0010 ///< Do not infer any values from other values, just return what is stored in the container
#define AVFMT_FLAG_NOPARSE      0x0020 ///< Do not use AVParsers, you also must set AVFMT_FLAG_NOFILLIN as the fillin code works on frames and no parsing -> no frames. Also seeking to frames can not work if parsing to find frame boundaries has been disabled
#if FF_API_FLAG_RTP_HINT
#define AVFMT_FLAG_RTP_HINT     0x0040 ///< Deprecated, use the -movflags rtphint muxer specific AVOption instead
#endif
#define AVFMT_FLAG_MP4A_LATM    0x0080 ///< Enable RTP MP4A-LATM payload
#define AVFMT_FLAG_SORT_DTS    0x10000 ///< try to interleave outputted packets by dts (using this flag can slow demuxing down)
#define AVFMT_FLAG_PRIV_OPT    0x20000 ///< Enable use of private options by delaying codec open (this could be made default once all code is converted)
#define AVFMT_FLAG_KEEP_SIDE_DATA 0x40000 ///< Dont merge side data but keep it seperate.
    int loop_input;

    /**
     * decoding: size of data to probe; encoding: unused.
     */
    unsigned int probesize;

    /**
     * Maximum time (in AV_TIME_BASE units) during which the input should
     * be analyzed in av_find_stream_info().
     */
    int max_analyze_duration;

    const uint8_t *key;
    int keylen;

    unsigned int nb_programs;
    AVProgram **programs;

    /**
     * Forced video codec_id.
     * Demuxing: Set by user.
     */
    enum CodecID video_codec_id;

    /**
     * Forced audio codec_id.
     * Demuxing: Set by user.
     */
    enum CodecID audio_codec_id;

    /**
     * Forced subtitle codec_id.
     * Demuxing: Set by user.
     */
    enum CodecID subtitle_codec_id;

    /**
     * Maximum amount of memory in bytes to use for the index of each stream.
     * If the index exceeds this size, entries will be discarded as
     * needed to maintain a smaller size. This can lead to slower or less
     * accurate seeking (depends on demuxer).
     * Demuxers for which a full in-memory index is mandatory will ignore
     * this.
     * muxing  : unused
     * demuxing: set by user
     */
    unsigned int max_index_size;

    /**
     * Maximum amount of memory in bytes to use for buffering frames
     * obtained from realtime capture devices.
     */
    unsigned int max_picture_buffer;

    unsigned int nb_chapters;
    AVChapter **chapters;

    /**
     * Flags to enable debugging.
     */
    int debug;
#define FF_FDEBUG_TS        0x0001

    /**
     * Raw packets from the demuxer, prior to parsing and decoding.
     * This buffer is used for buffering packets until the codec can
     * be identified, as parsing cannot be done without knowing the
     * codec.
     */
    struct AVPacketList *raw_packet_buffer;
    struct AVPacketList *raw_packet_buffer_end;

    struct AVPacketList *packet_buffer_end;

    AVDictionary *metadata;

    /**
     * Remaining size available for raw_packet_buffer, in bytes.
     * NOT PART OF PUBLIC API
     */
#define RAW_PACKET_BUFFER_SIZE 2500000
    int raw_packet_buffer_remaining_size;

    /**
     * Start time of the stream in real world time, in microseconds
     * since the unix epoch (00:00 1st January 1970). That is, pts=0
     * in the stream was captured at this real world time.
     * - encoding: Set by user.
     * - decoding: Unused.
     */
    int64_t start_time_realtime;

    /**
     * decoding: number of frames used to probe fps
     */
    int fps_probe_size;

    /**
     * Transport stream id.
     * This will be moved into demuxer private options. Thus no API/ABI compatibility
     */
    int ts_id;
} AVFormatContext;

typedef struct AVPacketList {
    AVPacket pkt;
    struct AVPacketList *next;
} AVPacketList;

/**
 * If f is NULL, returns the first registered input format,
 * if f is non-NULL, returns the next registered input format after f
 * or NULL if f is the last one.
 */
AVInputFormat  *av_iformat_next(AVInputFormat  *f);

/**
 * If f is NULL, returns the first registered output format,
 * if f is non-NULL, returns the next registered output format after f
 * or NULL if f is the last one.
 */
AVOutputFormat *av_oformat_next(AVOutputFormat *f);

#if FF_API_GUESS_IMG2_CODEC
attribute_deprecated enum CodecID av_guess_image2_codec(const char *filename);
#endif

/* XXX: Use automatic init with either ELF sections or C file parser */
/* modules. */

/* utils.c */
void av_register_input_format(AVInputFormat *format);
void av_register_output_format(AVOutputFormat *format);

/**
 * Return the output format in the list of registered output formats
 * which best matches the provided parameters, or return NULL if
 * there is no match.
 *
 * @param short_name if non-NULL checks if short_name matches with the
 * names of the registered formats
 * @param filename if non-NULL checks if filename terminates with the
 * extensions of the registered formats
 * @param mime_type if non-NULL checks if mime_type matches with the
 * MIME type of the registered formats
 */
AVOutputFormat *av_guess_format(const char *short_name,
                                const char *filename,
                                const char *mime_type);

/**
 * Guess the codec ID based upon muxer and filename.
 */
enum CodecID av_guess_codec(AVOutputFormat *fmt, const char *short_name,
                            const char *filename, const char *mime_type,
                            enum AVMediaType type);

/**
 * Send a nice hexadecimal dump of a buffer to the specified file stream.
 *
 * @param f The file stream pointer where the dump should be sent to.
 * @param buf buffer
 * @param size buffer size
 *
 * @see av_hex_dump_log, av_pkt_dump2, av_pkt_dump_log2
 */
void av_hex_dump(FILE *f, uint8_t *buf, int size);

/**
 * Send a nice hexadecimal dump of a buffer to the log.
 *
 * @param avcl A pointer to an arbitrary struct of which the first field is a
 * pointer to an AVClass struct.
 * @param level The importance level of the message, lower values signifying
 * higher importance.
 * @param buf buffer
 * @param size buffer size
 *
 * @see av_hex_dump, av_pkt_dump2, av_pkt_dump_log2
 */
void av_hex_dump_log(void *avcl, int level, uint8_t *buf, int size);

/**
 * Send a nice dump of a packet to the specified file stream.
 *
 * @param f The file stream pointer where the dump should be sent to.
 * @param pkt packet to dump
 * @param dump_payload True if the payload must be displayed, too.
 * @param st AVStream that the packet belongs to
 */
void av_pkt_dump2(FILE *f, AVPacket *pkt, int dump_payload, AVStream *st);


/**
 * Send a nice dump of a packet to the log.
 *
 * @param avcl A pointer to an arbitrary struct of which the first field is a
 * pointer to an AVClass struct.
 * @param level The importance level of the message, lower values signifying
 * higher importance.
 * @param pkt packet to dump
 * @param dump_payload True if the payload must be displayed, too.
 * @param st AVStream that the packet belongs to
 */
void av_pkt_dump_log2(void *avcl, int level, AVPacket *pkt, int dump_payload,
                      AVStream *st);

#if FF_API_PKT_DUMP
attribute_deprecated void av_pkt_dump(FILE *f, AVPacket *pkt, int dump_payload);
attribute_deprecated void av_pkt_dump_log(void *avcl, int level, AVPacket *pkt,
                                          int dump_payload);
#endif

/**
 * Initialize libavformat and register all the muxers, demuxers and
 * protocols. If you do not call this function, then you can select
 * exactly which formats you want to support.
 *
 * @see av_register_input_format()
 * @see av_register_output_format()
 * @see av_register_protocol()
 */
void av_register_all(void);

/**
 * Get the CodecID for the given codec tag tag.
 * If no codec id is found returns CODEC_ID_NONE.
 *
 * @param tags list of supported codec_id-codec_tag pairs, as stored
 * in AVInputFormat.codec_tag and AVOutputFormat.codec_tag
 */
enum CodecID av_codec_get_id(const struct AVCodecTag * const *tags, unsigned int tag);

/**
 * Get the codec tag for the given codec id id.
 * If no codec tag is found returns 0.
 *
 * @param tags list of supported codec_id-codec_tag pairs, as stored
 * in AVInputFormat.codec_tag and AVOutputFormat.codec_tag
 */
unsigned int av_codec_get_tag(const struct AVCodecTag * const *tags, enum CodecID id);

/* media file input */

/**
 * Find AVInputFormat based on the short name of the input format.
 */
AVInputFormat *av_find_input_format(const char *short_name);

/**
 * Guess the file format.
 *
 * @param is_opened Whether the file is already opened; determines whether
 *                  demuxers with or without AVFMT_NOFILE are probed.
 */
AVInputFormat *av_probe_input_format(AVProbeData *pd, int is_opened);

/**
 * Guess the file format.
 *
 * @param is_opened Whether the file is already opened; determines whether
 *                  demuxers with or without AVFMT_NOFILE are probed.
 * @param score_max A probe score larger that this is required to accept a
 *                  detection, the variable is set to the actual detection
 *                  score afterwards.
 *                  If the score is <= AVPROBE_SCORE_MAX / 4 it is recommended
 *                  to retry with a larger probe buffer.
 */
AVInputFormat *av_probe_input_format2(AVProbeData *pd, int is_opened, int *score_max);

/**
 * Guess the file format.
 *
 * @param is_opened Whether the file is already opened; determines whether
 *                  demuxers with or without AVFMT_NOFILE are probed.
 * @param score_ret The score of the best detection.
 */
AVInputFormat *av_probe_input_format3(AVProbeData *pd, int is_opened, int *score_ret);

/**
 * Probe a bytestream to determine the input format. Each time a probe returns
 * with a score that is too low, the probe buffer size is increased and another
 * attempt is made. When the maximum probe size is reached, the input format
 * with the highest score is returned.
 *
 * @param pb the bytestream to probe
 * @param fmt the input format is put here
 * @param filename the filename of the stream
 * @param logctx the log context
 * @param offset the offset within the bytestream to probe from
 * @param max_probe_size the maximum probe buffer size (zero for default)
 * @return 0 in case of success, a negative value corresponding to an
 * AVERROR code otherwise
 */
int av_probe_input_buffer(AVIOContext *pb, AVInputFormat **fmt,
                          const char *filename, void *logctx,
                          unsigned int offset, unsigned int max_probe_size);

/**
 * Allocate all the structures needed to read an input stream.
 *        This does not open the needed codecs for decoding the stream[s].
 */
int av_open_input_stream(AVFormatContext **ic_ptr,
                         AVIOContext *pb, const char *filename,
                         AVInputFormat *fmt, AVFormatParameters *ap);

/**
 * Open a media file as input. The codecs are not opened. Only the file
 * header (if present) is read.
 *
 * @param ic_ptr The opened media file handle is put here.
 * @param filename filename to open
 * @param fmt If non-NULL, force the file format to use.
 * @param buf_size optional buffer size (zero if default is OK)
 * @param ap Additional parameters needed when opening the file
 *           (NULL if default).
 * @return 0 if OK, AVERROR_xxx otherwise
 */
int av_open_input_file(AVFormatContext **ic_ptr, const char *filename,
                       AVInputFormat *fmt,
                       int buf_size,
                       AVFormatParameters *ap);

int av_demuxer_open(AVFormatContext *ic, AVFormatParameters *ap);

/**
 * Allocate an AVFormatContext.
 * avformat_free_context() can be used to free the context and everything
 * allocated by the framework within it.
 */
AVFormatContext *avformat_alloc_context(void);

#if FF_API_ALLOC_OUTPUT_CONTEXT
/**
 * @deprecated deprecated in favor of avformat_alloc_output_context2()
 */
attribute_deprecated
AVFormatContext *avformat_alloc_output_context(const char *format,
                                               AVOutputFormat *oformat,
                                               const char *filename);
#endif

/**
 * Allocate an AVFormatContext for an output format.
 * avformat_free_context() can be used to free the context and
 * everything allocated by the framework within it.
 *
 * @param *ctx is set to the created format context, or to NULL in
 * case of failure
 * @param oformat format to use for allocating the context, if NULL
 * format_name and filename are used instead
 * @param format_name the name of output format to use for allocating the
 * context, if NULL filename is used instead
 * @param filename the name of the filename to use for allocating the
 * context, may be NULL
 * @return >= 0 in case of success, a negative AVERROR code in case of
 * failure
 */
int avformat_alloc_output_context2(AVFormatContext **ctx, AVOutputFormat *oformat,
                                   const char *format_name, const char *filename);

/**
 * Read packets of a media file to get stream information. This
 * is useful for file formats with no headers such as MPEG. This
 * function also computes the real framerate in case of MPEG-2 repeat
 * frame mode.
 * The logical file position is not changed by this function;
 * examined packets may be buffered for later processing.
 *
 * @param ic media file handle
 * @return >=0 if OK, AVERROR_xxx on error
 * @todo Let the user decide somehow what information is needed so that
 *       we do not waste time getting stuff the user does not need.
 */
int av_find_stream_info(AVFormatContext *ic);

/**
 * Find the "best" stream in the file.
 * The best stream is determined according to various heuristics as the most
 * likely to be what the user expects.
 * If the decoder parameter is non-NULL, av_find_best_stream will find the
 * default decoder for the stream's codec; streams for which no decoder can
 * be found are ignored.
 *
 * @param ic                media file handle
 * @param type              stream type: video, audio, subtitles, etc.
 * @param wanted_stream_nb  user-requested stream number,
 *                          or -1 for automatic selection
 * @param related_stream    try to find a stream related (eg. in the same
 *                          program) to this one, or -1 if none
 * @param decoder_ret       if non-NULL, returns the decoder for the
 *                          selected stream
 * @param flags             flags; none are currently defined
 * @return  the non-negative stream number in case of success,
 *          AVERROR_STREAM_NOT_FOUND if no stream with the requested type
 *          could be found,
 *          AVERROR_DECODER_NOT_FOUND if streams were found but no decoder
 * @note  If av_find_best_stream returns successfully and decoder_ret is not
 *        NULL, then *decoder_ret is guaranteed to be set to a valid AVCodec.
 */
int av_find_best_stream(AVFormatContext *ic,
                        enum AVMediaType type,
                        int wanted_stream_nb,
                        int related_stream,
                        AVCodec **decoder_ret,
                        int flags);

/**
 * Read a transport packet from a media file.
 *
 * This function is obsolete and should never be used.
 * Use av_read_frame() instead.
 *
 * @param s media file handle
 * @param pkt is filled
 * @return 0 if OK, AVERROR_xxx on error
 */
int av_read_packet(AVFormatContext *s, AVPacket *pkt);

/**
 * Return the next frame of a stream.
 * This function returns what is stored in the file, and does not validate
 * that what is there are valid frames for the decoder. It will split what is
 * stored in the file into frames and return one for each call. It will not
 * omit invalid data between valid frames so as to give the decoder the maximum
 * information possible for decoding.
 *
 * The returned packet is valid
 * until the next av_read_frame() or until av_close_input_file() and
 * must be freed with av_free_packet. For video, the packet contains
 * exactly one frame. For audio, it contains an integer number of
 * frames if each frame has a known fixed size (e.g. PCM or ADPCM
 * data). If the audio frames have a variable size (e.g. MPEG audio),
 * then it contains one frame.
 *
 * pkt->pts, pkt->dts and pkt->duration are always set to correct
 * values in AVStream.time_base units (and guessed if the format cannot
 * provide them). pkt->pts can be AV_NOPTS_VALUE if the video format
 * has B-frames, so it is better to rely on pkt->dts if you do not
 * decompress the payload.
 *
 * @return 0 if OK, < 0 on error or end of file
 */
int av_read_frame(AVFormatContext *s, AVPacket *pkt);

/**
 * Seek to the keyframe at timestamp.
 * 'timestamp' in 'stream_index'.
 * @param stream_index If stream_index is (-1), a default
 * stream is selected, and timestamp is automatically converted
 * from AV_TIME_BASE units to the stream specific time_base.
 * @param timestamp Timestamp in AVStream.time_base units
 *        or, if no stream is specified, in AV_TIME_BASE units.
 * @param flags flags which select direction and seeking mode
 * @return >= 0 on success
 */
int av_seek_frame(AVFormatContext *s, int stream_index, int64_t timestamp,
                  int flags);

/**
 * Seek to timestamp ts.
 * Seeking will be done so that the point from which all active streams
 * can be presented successfully will be closest to ts and within min/max_ts.
 * Active streams are all streams that have AVStream.discard < AVDISCARD_ALL.
 *
 * If flags contain AVSEEK_FLAG_BYTE, then all timestamps are in bytes and
 * are the file position (this may not be supported by all demuxers).
 * If flags contain AVSEEK_FLAG_FRAME, then all timestamps are in frames
 * in the stream with stream_index (this may not be supported by all demuxers).
 * Otherwise all timestamps are in units of the stream selected by stream_index
 * or if stream_index is -1, in AV_TIME_BASE units.
 * If flags contain AVSEEK_FLAG_ANY, then non-keyframes are treated as
 * keyframes (this may not be supported by all demuxers).
 *
 * @param stream_index index of the stream which is used as time base reference
 * @param min_ts smallest acceptable timestamp
 * @param ts target timestamp
 * @param max_ts largest acceptable timestamp
 * @param flags flags
 * @return >=0 on success, error code otherwise
 *
 * @note This is part of the new seek API which is still under construction.
 *       Thus do not use this yet. It may change at any time, do not expect
 *       ABI compatibility yet!
 */
int avformat_seek_file(AVFormatContext *s, int stream_index, int64_t min_ts, int64_t ts, int64_t max_ts, int flags);

/**
 * Start playing a network-based stream (e.g. RTSP stream) at the
 * current position.
 */
int av_read_play(AVFormatContext *s);

/**
 * Pause a network-based stream (e.g. RTSP stream).
 *
 * Use av_read_play() to resume it.
 */
int av_read_pause(AVFormatContext *s);

/**
 * Free a AVFormatContext allocated by av_open_input_stream.
 * @param s context to free
 */
void av_close_input_stream(AVFormatContext *s);

/**
 * Close a media file (but not its codecs).
 *
 * @param s media file handle
 */
void av_close_input_file(AVFormatContext *s);

/**
 * Free an AVFormatContext and all its streams.
 * @param s context to free
 */
void avformat_free_context(AVFormatContext *s);

/**
 * Add a new stream to a media file.
 *
 * Can only be called in the read_header() function. If the flag
 * AVFMTCTX_NOHEADER is in the format context, then new streams
 * can be added in read_packet too.
 *
 * @param s media file handle
 * @param id file-format-dependent stream ID
 */
AVStream *av_new_stream(AVFormatContext *s, int id);
AVProgram *av_new_program(AVFormatContext *s, int id);

/**
 * Set the pts for a given stream. If the new values would be invalid
 * (<= 0), it leaves the AVStream unchanged.
 *
 * @param s stream
 * @param pts_wrap_bits number of bits effectively used by the pts
 *        (used for wrap control, 33 is the value for MPEG)
 * @param pts_num numerator to convert to seconds (MPEG: 1)
 * @param pts_den denominator to convert to seconds (MPEG: 90000)
 */
void av_set_pts_info(AVStream *s, int pts_wrap_bits,
                     unsigned int pts_num, unsigned int pts_den);

#define AVSEEK_FLAG_BACKWARD 1 ///< seek backward
#define AVSEEK_FLAG_BYTE     2 ///< seeking based on position in bytes
#define AVSEEK_FLAG_ANY      4 ///< seek to any frame, even non-keyframes
#define AVSEEK_FLAG_FRAME    8 ///< seeking based on frame number

int av_find_default_stream_index(AVFormatContext *s);

/**
 * Get the index for a specific timestamp.
 * @param flags if AVSEEK_FLAG_BACKWARD then the returned index will correspond
 *                 to the timestamp which is <= the requested one, if backward
 *                 is 0, then it will be >=
 *              if AVSEEK_FLAG_ANY seek to any frame, only keyframes otherwise
 * @return < 0 if no such timestamp could be found
 */
int av_index_search_timestamp(AVStream *st, int64_t timestamp, int flags);

/**
 * Add an index entry into a sorted list. Update the entry if the list
 * already contains it.
 *
 * @param timestamp timestamp in the time base of the given stream
 */
int av_add_index_entry(AVStream *st, int64_t pos, int64_t timestamp,
                       int size, int distance, int flags);

/**
 * Perform a binary search using av_index_search_timestamp() and
 * AVInputFormat.read_timestamp().
 * This is not supposed to be called directly by a user application,
 * but by demuxers.
 * @param target_ts target timestamp in the time base of the given stream
 * @param stream_index stream number
 */
int av_seek_frame_binary(AVFormatContext *s, int stream_index,
                         int64_t target_ts, int flags);

/**
 * Update cur_dts of all streams based on the given timestamp and AVStream.
 *
 * Stream ref_st unchanged, others set cur_dts in their native time base.
 * Only needed for timestamp wrapping or if (dts not set and pts!=dts).
 * @param timestamp new dts expressed in time_base of param ref_st
 * @param ref_st reference stream giving time_base of param timestamp
 */
void av_update_cur_dts(AVFormatContext *s, AVStream *ref_st, int64_t timestamp);

/**
 * Perform a binary search using read_timestamp().
 * This is not supposed to be called directly by a user application,
 * but by demuxers.
 * @param target_ts target timestamp in the time base of the given stream
 * @param stream_index stream number
 */
int64_t av_gen_search(AVFormatContext *s, int stream_index,
                      int64_t target_ts, int64_t pos_min,
                      int64_t pos_max, int64_t pos_limit,
                      int64_t ts_min, int64_t ts_max,
                      int flags, int64_t *ts_ret,
                      int64_t (*read_timestamp)(struct AVFormatContext *, int , int64_t *, int64_t ));

/**
 * media file output
 */
attribute_deprecated int av_set_parameters(AVFormatContext *s, AVFormatParameters *ap);

/**
 * Split a URL string into components.
 *
 * The pointers to buffers for storing individual components may be null,
 * in order to ignore that component. Buffers for components not found are
 * set to empty strings. If the port is not found, it is set to a negative
 * value.
 *
 * @param proto the buffer for the protocol
 * @param proto_size the size of the proto buffer
 * @param authorization the buffer for the authorization
 * @param authorization_size the size of the authorization buffer
 * @param hostname the buffer for the host name
 * @param hostname_size the size of the hostname buffer
 * @param port_ptr a pointer to store the port number in
 * @param path the buffer for the path
 * @param path_size the size of the path buffer
 * @param url the URL to split
 */
void av_url_split(char *proto,         int proto_size,
                  char *authorization, int authorization_size,
                  char *hostname,      int hostname_size,
                  int *port_ptr,
                  char *path,          int path_size,
                  const char *url);

/**
 * Allocate the stream private data and write the stream header to an
 * output media file.
 * @note: this sets stream time-bases, if possible to stream->codec->time_base
 * but for some formats it might also be some other time base
 *
 * @param s media file handle
 * @return 0 if OK, AVERROR_xxx on error
 */
int av_write_header(AVFormatContext *s);

/**
 * Write a packet to an output media file.
 *
 * The packet shall contain one audio or video frame.
 * The packet must be correctly interleaved according to the container
 * specification, if not then av_interleaved_write_frame must be used.
 *
 * @param s media file handle
 * @param pkt The packet, which contains the stream_index, buf/buf_size,
              dts/pts, ...
 * @return < 0 on error, = 0 if OK, 1 if end of stream wanted
 */
int av_write_frame(AVFormatContext *s, AVPacket *pkt);

/**
 * Write a packet to an output media file ensuring correct interleaving.
 *
 * The packet must contain one audio or video frame.
 * If the packets are already correctly interleaved, the application should
 * call av_write_frame() instead as it is slightly faster. It is also important
 * to keep in mind that completely non-interleaved input will need huge amounts
 * of memory to interleave with this, so it is preferable to interleave at the
 * demuxer level.
 *
 * @param s media file handle
 * @param pkt The packet, which contains the stream_index, buf/buf_size,
              dts/pts, ...
 * @return < 0 on error, = 0 if OK, 1 if end of stream wanted
 */
int av_interleaved_write_frame(AVFormatContext *s, AVPacket *pkt);

/**
 * Interleave a packet per dts in an output media file.
 *
 * Packets with pkt->destruct == av_destruct_packet will be freed inside this
 * function, so they cannot be used after it. Note that calling av_free_packet()
 * on them is still safe.
 *
 * @param s media file handle
 * @param out the interleaved packet will be output here
 * @param pkt the input packet
 * @param flush 1 if no further packets are available as input and all
 *              remaining packets should be output
 * @return 1 if a packet was output, 0 if no packet could be output,
 *         < 0 if an error occurred
 */
int av_interleave_packet_per_dts(AVFormatContext *s, AVPacket *out,
                                 AVPacket *pkt, int flush);

/**
 * Write the stream trailer to an output media file and free the
 * file private data.
 *
 * May only be called after a successful call to av_write_header.
 *
 * @param s media file handle
 * @return 0 if OK, AVERROR_xxx on error
 */
int av_write_trailer(AVFormatContext *s);

#if FF_API_DUMP_FORMAT
/**
 * @deprecated Deprecated in favor of av_dump_format().
 */
attribute_deprecated void dump_format(AVFormatContext *ic,
                                      int index,
                                      const char *url,
                                      int is_output);
#endif

void av_dump_format(AVFormatContext *ic,
                    int index,
                    const char *url,
                    int is_output);

#if FF_API_PARSE_DATE
/**
 * Parse datestr and return a corresponding number of microseconds.
 *
 * @param datestr String representing a date or a duration.
 * See av_parse_time() for the syntax of the provided string.
 * @deprecated in favor of av_parse_time()
 */
attribute_deprecated
int64_t parse_date(const char *datestr, int duration);
#endif

/**
 * Get the current time in microseconds.
 */
int64_t av_gettime(void);

#if FF_API_FIND_INFO_TAG
/**
 * @deprecated use av_find_info_tag in libavutil instead.
 */
attribute_deprecated int find_info_tag(char *arg, int arg_size, const char *tag1, const char *info);
#endif

/**
 * Return in 'buf' the path with '%d' replaced by a number.
 *
 * Also handles the '%0nd' format where 'n' is the total number
 * of digits and '%%'.
 *
 * @param buf destination buffer
 * @param buf_size destination buffer size
 * @param path numbered sequence string
 * @param number frame number
 * @return 0 if OK, -1 on format error
 */
int av_get_frame_filename(char *buf, int buf_size,
                          const char *path, int number);

/**
 * Check whether filename actually is a numbered sequence generator.
 *
 * @param filename possible numbered sequence string
 * @return 1 if a valid numbered sequence string, 0 otherwise
 */
int av_filename_number_test(const char *filename);

/**
 * Generate an SDP for an RTP session.
 *
 * @param ac array of AVFormatContexts describing the RTP streams. If the
 *           array is composed by only one context, such context can contain
 *           multiple AVStreams (one AVStream per RTP stream). Otherwise,
 *           all the contexts in the array (an AVCodecContext per RTP stream)
 *           must contain only one AVStream.
 * @param n_files number of AVCodecContexts contained in ac
 * @param buf buffer where the SDP will be stored (must be allocated by
 *            the caller)
 * @param size the size of the buffer
 * @return 0 if OK, AVERROR_xxx on error
 */
int av_sdp_create(AVFormatContext *ac[], int n_files, char *buf, int size);

#if FF_API_SDP_CREATE
attribute_deprecated int avf_sdp_create(AVFormatContext *ac[], int n_files, char *buff, int size);
#endif

/**
 * Return a positive value if the given filename has one of the given
 * extensions, 0 otherwise.
 *
 * @param extensions a comma-separated list of filename extensions
 */
int av_match_ext(const char *filename, const char *extensions);

#endif /* AVFORMAT_AVFORMAT_H */<|MERGE_RESOLUTION|>--- conflicted
+++ resolved
@@ -650,15 +650,11 @@
     enum AVDiscard discard;        ///< selects which program to discard and which to feed to the caller
     unsigned int   *stream_index;
     unsigned int   nb_stream_indexes;
-<<<<<<< HEAD
-    AVMetadata *metadata;
+    AVDictionary *metadata;
 
     int program_num;
     int pmt_pid;
     int pcr_pid;
-=======
-    AVDictionary *metadata;
->>>>>>> a71bcd1a
 } AVProgram;
 
 #define AVFMTCTX_NOHEADER      0x0001 /**< signal that no header is present
