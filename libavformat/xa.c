/*
 * Maxis XA (.xa) File Demuxer
 * Copyright (c) 2008 Robert Marston
 *
 * This file is part of FFmpeg.
 *
 * FFmpeg is free software; you can redistribute it and/or
 * modify it under the terms of the GNU Lesser General Public
 * License as published by the Free Software Foundation; either
 * version 2.1 of the License, or (at your option) any later version.
 *
 * FFmpeg is distributed in the hope that it will be useful,
 * but WITHOUT ANY WARRANTY; without even the implied warranty of
 * MERCHANTABILITY or FITNESS FOR A PARTICULAR PURPOSE.  See the GNU
 * Lesser General Public License for more details.
 *
 * You should have received a copy of the GNU Lesser General Public
 * License along with FFmpeg; if not, write to the Free Software
 * Foundation, Inc., 51 Franklin Street, Fifth Floor, Boston, MA 02110-1301 USA
 */

/**
 * @file
 * Maxis XA File Demuxer
 * by Robert Marston (rmarston@gmail.com)
 * for more information on the XA audio format see
 *   http://wiki.multimedia.cx/index.php?title=Maxis_XA
 */

#include "libavutil/intreadwrite.h"
#include "avformat.h"
#include "internal.h"

#define XA00_TAG MKTAG('X', 'A', 0, 0)
#define XAI0_TAG MKTAG('X', 'A', 'I', 0)
#define XAJ0_TAG MKTAG('X', 'A', 'J', 0)

typedef struct MaxisXADemuxContext {
    uint32_t out_size;
    uint32_t sent_bytes;
} MaxisXADemuxContext;

static int xa_probe(AVProbeData *p)
{
    int channels, srate, bits_per_sample;
    if (p->buf_size < 24)
        return 0;
    switch(AV_RL32(p->buf)) {
    case XA00_TAG:
    case XAI0_TAG:
    case XAJ0_TAG:
        break;
    default:
        return 0;
    }
    channels        = AV_RL16(p->buf + 10);
    srate           = AV_RL32(p->buf + 12);
    bits_per_sample = AV_RL16(p->buf + 22);
    if (!channels || channels > 8 || !srate || srate > 192000 ||
        bits_per_sample < 4 || bits_per_sample > 32)
        return 0;
    return AVPROBE_SCORE_EXTENSION;
}

static int xa_read_header(AVFormatContext *s)
{
    MaxisXADemuxContext *xa = s->priv_data;
    AVIOContext *pb = s->pb;
    AVStream *st;

    /*Set up the XA Audio Decoder*/
    st = avformat_new_stream(s, NULL);
    if (!st)
        return AVERROR(ENOMEM);

    st->codecpar->codec_type   = AVMEDIA_TYPE_AUDIO;
    st->codecpar->codec_id     = AV_CODEC_ID_ADPCM_EA_MAXIS_XA;
    avio_skip(pb, 4);       /* Skip the XA ID */
    xa->out_size            =  avio_rl32(pb);
    avio_skip(pb, 2);       /* Skip the tag */
    st->codecpar->channels     = avio_rl16(pb);
    st->codecpar->sample_rate  = avio_rl32(pb);
    avio_skip(pb, 4);       /* Skip average byte rate */
    avio_skip(pb, 2);       /* Skip block align */
    avio_skip(pb, 2);       /* Skip bits-per-sample */

<<<<<<< HEAD
    if (!st->codec->channels || !st->codec->sample_rate)
        return AVERROR_INVALIDDATA;

    st->codec->bit_rate = av_clip(15LL * st->codec->channels * 8 *
                                  st->codec->sample_rate / 28, 0, INT_MAX);
=======
    st->codecpar->bit_rate = av_clip(15LL * st->codecpar->channels * 8 *
                                     st->codecpar->sample_rate / 28, 0, INT_MAX);
>>>>>>> 9200514a

    avpriv_set_pts_info(st, 64, 1, st->codecpar->sample_rate);
    st->start_time = 0;

    return 0;
}

static int xa_read_packet(AVFormatContext *s,
                          AVPacket *pkt)
{
    MaxisXADemuxContext *xa = s->priv_data;
    AVStream *st = s->streams[0];
    AVIOContext *pb = s->pb;
    unsigned int packet_size;
    int ret;

    if (xa->sent_bytes >= xa->out_size)
        return AVERROR_EOF;
    /* 1 byte header and 14 bytes worth of samples * number channels per block */
    packet_size = 15*st->codecpar->channels;

    ret = av_get_packet(pb, pkt, packet_size);
    if(ret < 0)
        return ret;

    pkt->stream_index = st->index;
    xa->sent_bytes += packet_size;
    pkt->duration = 28;

    return ret;
}

AVInputFormat ff_xa_demuxer = {
    .name           = "xa",
    .long_name      = NULL_IF_CONFIG_SMALL("Maxis XA"),
    .priv_data_size = sizeof(MaxisXADemuxContext),
    .read_probe     = xa_probe,
    .read_header    = xa_read_header,
    .read_packet    = xa_read_packet,
};<|MERGE_RESOLUTION|>--- conflicted
+++ resolved
@@ -84,16 +84,11 @@
     avio_skip(pb, 2);       /* Skip block align */
     avio_skip(pb, 2);       /* Skip bits-per-sample */
 
-<<<<<<< HEAD
-    if (!st->codec->channels || !st->codec->sample_rate)
+    if (!st->codecpar->channels || !st->codecpar->sample_rate)
         return AVERROR_INVALIDDATA;
 
-    st->codec->bit_rate = av_clip(15LL * st->codec->channels * 8 *
-                                  st->codec->sample_rate / 28, 0, INT_MAX);
-=======
     st->codecpar->bit_rate = av_clip(15LL * st->codecpar->channels * 8 *
-                                     st->codecpar->sample_rate / 28, 0, INT_MAX);
->>>>>>> 9200514a
+                                  st->codecpar->sample_rate / 28, 0, INT_MAX);
 
     avpriv_set_pts_info(st, 64, 1, st->codecpar->sample_rate);
     st->start_time = 0;
