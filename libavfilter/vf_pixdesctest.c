/*
 * Copyright (c) 2009 Stefano Sabatini
 *
 * This file is part of FFmpeg.
 *
 * FFmpeg is free software; you can redistribute it and/or
 * modify it under the terms of the GNU Lesser General Public
 * License as published by the Free Software Foundation; either
 * version 2.1 of the License, or (at your option) any later version.
 *
 * FFmpeg is distributed in the hope that it will be useful,
 * but WITHOUT ANY WARRANTY; without even the implied warranty of
 * MERCHANTABILITY or FITNESS FOR A PARTICULAR PURPOSE.  See the GNU
 * Lesser General Public License for more details.
 *
 * You should have received a copy of the GNU Lesser General Public
 * License along with FFmpeg; if not, write to the Free Software
 * Foundation, Inc., 51 Franklin Street, Fifth Floor, Boston, MA 02110-1301 USA
 */

/**
 * @file
 * pixdesc test filter
 */

#include "libavutil/common.h"
#include "libavutil/pixdesc.h"
#include "avfilter.h"
#include "internal.h"
#include "video.h"

typedef struct {
    const AVPixFmtDescriptor *pix_desc;
    uint16_t *line;
} PixdescTestContext;

static av_cold void uninit(AVFilterContext *ctx)
{
    PixdescTestContext *priv = ctx->priv;
    av_freep(&priv->line);
}

static int config_props(AVFilterLink *inlink)
{
    PixdescTestContext *priv = inlink->dst->priv;

    priv->pix_desc = av_pix_fmt_desc_get(inlink->format);

    if (!(priv->line = av_malloc(sizeof(*priv->line) * inlink->w)))
        return AVERROR(ENOMEM);

    return 0;
}

static int filter_frame(AVFilterLink *inlink, AVFrame *in)
{
    PixdescTestContext *priv = inlink->dst->priv;
    AVFilterLink *outlink    = inlink->dst->outputs[0];
    AVFrame *out;
    int i, c, w = inlink->w, h = inlink->h;

    out = ff_get_video_buffer(outlink, outlink->w, outlink->h);
    if (!out) {
        av_frame_free(&in);
        return AVERROR(ENOMEM);
    }

    av_frame_copy_props(out, in);

    for (i = 0; i < 4; i++) {
        int h = outlink->h;
        h = i == 1 || i == 2 ? h>>priv->pix_desc->log2_chroma_h : h;
        if (out->data[i]) {
            uint8_t *data = out->data[i] +
                (out->linesize[i] > 0 ? 0 : out->linesize[i] * (h-1));
            memset(data, 0, FFABS(out->linesize[i]) * h);
        }
    }

    /* copy palette */
<<<<<<< HEAD
    if (priv->pix_desc->flags & PIX_FMT_PAL ||
        priv->pix_desc->flags & PIX_FMT_PSEUDOPAL)
        memcpy(out->data[1], in->data[1], AVPALETTE_SIZE);
=======
    if (priv->pix_desc->flags & AV_PIX_FMT_FLAG_PAL ||
        priv->pix_desc->flags & AV_PIX_FMT_FLAG_PSEUDOPAL)
        memcpy(out->data[1], in->data[1], 256*4);
>>>>>>> e6c4ac7b

    for (c = 0; c < priv->pix_desc->nb_components; c++) {
        int w1 = c == 1 || c == 2 ? w>>priv->pix_desc->log2_chroma_w : w;
        int h1 = c == 1 || c == 2 ? h>>priv->pix_desc->log2_chroma_h : h;

        for (i = 0; i < h1; i++) {
            av_read_image_line(priv->line,
                               (void*)in->data,
                               in->linesize,
                               priv->pix_desc,
                               0, i, c, w1, 0);

            av_write_image_line(priv->line,
                                out->data,
                                out->linesize,
                                priv->pix_desc,
                                0, i, c, w1);
        }
    }

    av_frame_free(&in);
    return ff_filter_frame(outlink, out);
}

static const AVFilterPad avfilter_vf_pixdesctest_inputs[] = {
    {
        .name         = "default",
        .type         = AVMEDIA_TYPE_VIDEO,
        .filter_frame = filter_frame,
        .config_props = config_props,
    },
    { NULL }
};

static const AVFilterPad avfilter_vf_pixdesctest_outputs[] = {
    {
        .name = "default",
        .type = AVMEDIA_TYPE_VIDEO,
    },
    { NULL }
};

AVFilter avfilter_vf_pixdesctest = {
    .name        = "pixdesctest",
    .description = NULL_IF_CONFIG_SMALL("Test pixel format definitions."),

    .priv_size = sizeof(PixdescTestContext),
    .uninit    = uninit,

    .inputs    = avfilter_vf_pixdesctest_inputs,

    .outputs   = avfilter_vf_pixdesctest_outputs,
};<|MERGE_RESOLUTION|>--- conflicted
+++ resolved
@@ -78,15 +78,9 @@
     }
 
     /* copy palette */
-<<<<<<< HEAD
-    if (priv->pix_desc->flags & PIX_FMT_PAL ||
-        priv->pix_desc->flags & PIX_FMT_PSEUDOPAL)
-        memcpy(out->data[1], in->data[1], AVPALETTE_SIZE);
-=======
     if (priv->pix_desc->flags & AV_PIX_FMT_FLAG_PAL ||
         priv->pix_desc->flags & AV_PIX_FMT_FLAG_PSEUDOPAL)
-        memcpy(out->data[1], in->data[1], 256*4);
->>>>>>> e6c4ac7b
+        memcpy(out->data[1], in->data[1], AVPALETTE_SIZE);
 
     for (c = 0; c < priv->pix_desc->nb_components; c++) {
         int w1 = c == 1 || c == 2 ? w>>priv->pix_desc->log2_chroma_w : w;
