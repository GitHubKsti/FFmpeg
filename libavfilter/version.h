/*
 * Version macros.
 *
 * This file is part of FFmpeg.
 *
 * FFmpeg is free software; you can redistribute it and/or
 * modify it under the terms of the GNU Lesser General Public
 * License as published by the Free Software Foundation; either
 * version 2.1 of the License, or (at your option) any later version.
 *
 * FFmpeg is distributed in the hope that it will be useful,
 * but WITHOUT ANY WARRANTY; without even the implied warranty of
 * MERCHANTABILITY or FITNESS FOR A PARTICULAR PURPOSE.  See the GNU
 * Lesser General Public License for more details.
 *
 * You should have received a copy of the GNU Lesser General Public
 * License along with FFmpeg; if not, write to the Free Software
 * Foundation, Inc., 51 Franklin Street, Fifth Floor, Boston, MA 02110-1301 USA
 */

#ifndef AVFILTER_VERSION_H
#define AVFILTER_VERSION_H

/**
 * @file
 * @ingroup lavfi
 * Libavfilter version macros
 */

#include "libavutil/avutil.h"

#define LIBAVFILTER_VERSION_MAJOR  3
<<<<<<< HEAD
#define LIBAVFILTER_VERSION_MINOR  87
#define LIBAVFILTER_VERSION_MICRO 100
=======
#define LIBAVFILTER_VERSION_MINOR  11
#define LIBAVFILTER_VERSION_MICRO  0
>>>>>>> 0767bfd1

#define LIBAVFILTER_VERSION_INT AV_VERSION_INT(LIBAVFILTER_VERSION_MAJOR, \
                                               LIBAVFILTER_VERSION_MINOR, \
                                               LIBAVFILTER_VERSION_MICRO)
#define LIBAVFILTER_VERSION     AV_VERSION(LIBAVFILTER_VERSION_MAJOR,   \
                                           LIBAVFILTER_VERSION_MINOR,   \
                                           LIBAVFILTER_VERSION_MICRO)
#define LIBAVFILTER_BUILD       LIBAVFILTER_VERSION_INT

#define LIBAVFILTER_IDENT       "Lavfi" AV_STRINGIFY(LIBAVFILTER_VERSION)

/**
 * FF_API_* defines may be placed below to indicate public API that will be
 * dropped at a future version bump. The defines themselves are not part of
 * the public API and may change, break or disappear at any time.
 */

#ifndef FF_API_AVFILTERPAD_PUBLIC
#define FF_API_AVFILTERPAD_PUBLIC           (LIBAVFILTER_VERSION_MAJOR < 4)
#endif
#ifndef FF_API_FOO_COUNT
#define FF_API_FOO_COUNT                    (LIBAVFILTER_VERSION_MAJOR < 4)
#endif
#ifndef FF_API_FILL_FRAME
#define FF_API_FILL_FRAME                   (LIBAVFILTER_VERSION_MAJOR < 4)
#endif
#ifndef FF_API_BUFFERSRC_BUFFER
#define FF_API_BUFFERSRC_BUFFER             (LIBAVFILTER_VERSION_MAJOR < 4)
#endif
#ifndef FF_API_AVFILTERBUFFER
#define FF_API_AVFILTERBUFFER               (LIBAVFILTER_VERSION_MAJOR < 4)
#endif
#ifndef FF_API_OLD_FILTER_OPTS
#define FF_API_OLD_FILTER_OPTS              (LIBAVFILTER_VERSION_MAJOR < 4)
#endif
#ifndef FF_API_ACONVERT_FILTER
#define FF_API_ACONVERT_FILTER              (LIBAVFILTER_VERSION_MAJOR < 4)
#endif
#ifndef FF_API_AVFILTER_OPEN
#define FF_API_AVFILTER_OPEN                (LIBAVFILTER_VERSION_MAJOR < 4)
#endif
#ifndef FF_API_AVFILTER_INIT_FILTER
#define FF_API_AVFILTER_INIT_FILTER         (LIBAVFILTER_VERSION_MAJOR < 4)
#endif
#ifndef FF_API_OLD_FILTER_REGISTER
#define FF_API_OLD_FILTER_REGISTER          (LIBAVFILTER_VERSION_MAJOR < 4)
#endif
#ifndef FF_API_OLD_GRAPH_PARSE
#define FF_API_OLD_GRAPH_PARSE              (LIBAVFILTER_VERSION_MAJOR < 4)
#endif
#ifndef FF_API_DRAWTEXT_OLD_TIMELINE
#define FF_API_DRAWTEXT_OLD_TIMELINE        (LIBAVFILTER_VERSION_MAJOR < 4)
#endif

#endif /* AVFILTER_VERSION_H */<|MERGE_RESOLUTION|>--- conflicted
+++ resolved
@@ -30,13 +30,8 @@
 #include "libavutil/avutil.h"
 
 #define LIBAVFILTER_VERSION_MAJOR  3
-<<<<<<< HEAD
-#define LIBAVFILTER_VERSION_MINOR  87
+#define LIBAVFILTER_VERSION_MINOR  88
 #define LIBAVFILTER_VERSION_MICRO 100
-=======
-#define LIBAVFILTER_VERSION_MINOR  11
-#define LIBAVFILTER_VERSION_MICRO  0
->>>>>>> 0767bfd1
 
 #define LIBAVFILTER_VERSION_INT AV_VERSION_INT(LIBAVFILTER_VERSION_MAJOR, \
                                                LIBAVFILTER_VERSION_MINOR, \
