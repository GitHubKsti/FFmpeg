--- conflicted
+++ resolved
@@ -66,48 +66,30 @@
 
 static av_cold int init(AVFilterContext *ctx)
 {
-<<<<<<< HEAD
-    FadeContext *fade = ctx->priv;
-
-    fade->fade_per_frame = (1 << 16) / fade->nb_frames;
-    fade->fade_state = VF_FADE_WAITING;
-
-    if (fade->duration != 0) {
+    FadeContext *s = ctx->priv;
+
+    s->fade_per_frame = (1 << 16) / s->nb_frames;
+    s->fade_state = VF_FADE_WAITING;
+
+    if (s->duration != 0) {
         // If duration (seconds) is non-zero, assume that we are not fading based on frames
-        fade->nb_frames = 0; // Mostly to clean up logging
+        s->nb_frames = 0; // Mostly to clean up logging
     }
 
     // Choose what to log. If both time-based and frame-based options, both lines will be in the log
-    if (fade->start_frame || fade->nb_frames) {
+    if (s->start_frame || s->nb_frames) {
         av_log(ctx, AV_LOG_VERBOSE,
                "type:%s start_frame:%d nb_frames:%d alpha:%d\n",
-               fade->type == FADE_IN ? "in" : "out", fade->start_frame,
-               fade->nb_frames,fade->alpha);
-    }
-    if (fade->start_time || fade->duration) {
+               s->type == FADE_IN ? "in" : "out", s->start_frame,
+               s->nb_frames,s->alpha);
+    }
+    if (s->start_time || s->duration) {
         av_log(ctx, AV_LOG_VERBOSE,
                "type:%s start_time:%f duration:%f alpha:%d\n",
-               fade->type == FADE_IN ? "in" : "out", (fade->start_time / (double)AV_TIME_BASE),
-               (fade->duration / (double)AV_TIME_BASE),fade->alpha);
-    }
-
-=======
-    FadeContext *s = ctx->priv;
-
-    s->fade_per_frame = (1 << 16) / s->nb_frames;
-    if (s->type == FADE_IN) {
-        s->factor = 0;
-    } else if (s->type == FADE_OUT) {
-        s->fade_per_frame = -s->fade_per_frame;
-        s->factor = (1 << 16);
-    }
-    s->stop_frame = s->start_frame + s->nb_frames;
-
-    av_log(ctx, AV_LOG_VERBOSE,
-           "type:%s start_frame:%d nb_frames:%d\n",
-           s->type == FADE_IN ? "in" : "out", s->start_frame,
-           s->nb_frames);
->>>>>>> c0279956
+               s->type == FADE_IN ? "in" : "out", (s->start_time / (double)AV_TIME_BASE),
+               (s->duration / (double)AV_TIME_BASE),s->alpha);
+    }
+
     return 0;
 }
 
@@ -144,20 +126,16 @@
     s->hsub = pixdesc->log2_chroma_w;
     s->vsub = pixdesc->log2_chroma_h;
 
-<<<<<<< HEAD
-    fade->bpp = av_get_bits_per_pixel(pixdesc) >> 3;
-    fade->alpha &= pixdesc->flags & AV_PIX_FMT_FLAG_ALPHA;
-    fade->is_packed_rgb = ff_fill_rgba_map(fade->rgba_map, inlink->format) >= 0;
+    s->bpp = av_get_bits_per_pixel(pixdesc) >> 3;
+    s->alpha &= pixdesc->flags & AV_PIX_FMT_FLAG_ALPHA;
+    s->is_packed_rgb = ff_fill_rgba_map(s->rgba_map, inlink->format) >= 0;
 
     /* use CCIR601/709 black level for studio-level pixel non-alpha components */
-    fade->black_level =
-            ff_fmt_is_in(inlink->format, studio_level_pix_fmts) && !fade->alpha ? 16 : 0;
+    s->black_level =
+            ff_fmt_is_in(inlink->format, studio_level_pix_fmts) && !s->alpha ? 16 : 0;
     /* 32768 = 1 << 15, it is an integer representation
      * of 0.5 and is for rounding. */
-    fade->black_level_scaled = (fade->black_level << 16) + 32768;
-=======
-    s->bpp = av_get_bits_per_pixel(pixdesc) >> 3;
->>>>>>> c0279956
+    s->black_level_scaled = (s->black_level << 16) + 32768;
     return 0;
 }
 
@@ -173,7 +151,7 @@
     for (i = 0; i < h; i++) {
         p = data + offset + (y+i) * line_size;
         for (j = 0; j < w * bytes_per_plane; j++) {
-            /* fade->factor is using 16 lower-order bits for decimal places. */
+            /* s->factor is using 16 lower-order bits for decimal places. */
             *p = ((*p - black_level) * fade_factor + black_level_scaled) >> 16;
             p+=step;
         }
@@ -187,95 +165,81 @@
     int i, j, plane;
     double frame_timestamp = frame->pts == AV_NOPTS_VALUE ? -1 : frame->pts * av_q2d(inlink->time_base);
 
-<<<<<<< HEAD
     // Calculate Fade assuming this is a Fade In
-    if (fade->fade_state == VF_FADE_WAITING) {
-        fade->factor=0;
-        if ((frame_timestamp >= (fade->start_time/(double)AV_TIME_BASE))
-            && (fade->frame_index >= fade->start_frame)) {
+    if (s->fade_state == VF_FADE_WAITING) {
+        s->factor=0;
+        if ((frame_timestamp >= (s->start_time/(double)AV_TIME_BASE))
+            && (s->frame_index >= s->start_frame)) {
             // Time to start fading
-            fade->fade_state = VF_FADE_FADING;
+            s->fade_state = VF_FADE_FADING;
 
             // Save start time in case we are starting based on frames and fading based on time
-            if ((fade->start_time == 0) && (fade->start_frame != 0)) {
-                fade->start_time = frame_timestamp*(double)AV_TIME_BASE;
+            if ((s->start_time == 0) && (s->start_frame != 0)) {
+                s->start_time = frame_timestamp*(double)AV_TIME_BASE;
             }
 
             // Save start frame in case we are starting based on time and fading based on frames
-            if ((fade->start_time != 0) && (fade->start_frame == 0)) {
-                fade->start_frame = fade->frame_index;
+            if ((s->start_time != 0) && (s->start_frame == 0)) {
+                s->start_frame = s->frame_index;
             }
         }
     }
-    if (fade->fade_state == VF_FADE_FADING) {
-        if (fade->duration == 0) {
+    if (s->fade_state == VF_FADE_FADING) {
+        if (s->duration == 0) {
             // Fading based on frame count
-            fade->factor = (fade->frame_index - fade->start_frame) * fade->fade_per_frame;
-            if (fade->frame_index > (fade->start_frame + fade->nb_frames)) {
-                fade->fade_state = VF_FADE_DONE;
+            s->factor = (s->frame_index - s->start_frame) * s->fade_per_frame;
+            if (s->frame_index > (s->start_frame + s->nb_frames)) {
+                s->fade_state = VF_FADE_DONE;
             }
 
         } else {
             // Fading based on duration
-            fade->factor = (frame_timestamp - (fade->start_time/(double)AV_TIME_BASE))
-                            * (float) UINT16_MAX / (fade->duration/(double)AV_TIME_BASE);
-            if (frame_timestamp > ((fade->start_time/(double)AV_TIME_BASE)
-                                    + (fade->duration/(double)AV_TIME_BASE))) {
-                fade->fade_state = VF_FADE_DONE;
-=======
+            s->factor = (frame_timestamp - (s->start_time/(double)AV_TIME_BASE))
+                            * (float) UINT16_MAX / (s->duration/(double)AV_TIME_BASE);
+            if (frame_timestamp > ((s->start_time/(double)AV_TIME_BASE)
+                                    + (s->duration/(double)AV_TIME_BASE))) {
+                s->fade_state = VF_FADE_DONE;
+            }
+        }
+    }
+    if (s->fade_state == VF_FADE_DONE) {
+        s->factor=UINT16_MAX;
+    }
+
+    s->factor = av_clip_uint16(s->factor);
+
+    // Invert fade_factor if Fading Out
+    if (s->type == 1) {
+        s->factor=UINT16_MAX-s->factor;
+    }
+
     if (s->factor < UINT16_MAX) {
-        /* luma or rgb plane */
-        for (i = 0; i < frame->height; i++) {
-            p = frame->data[0] + i * frame->linesize[0];
-            for (j = 0; j < inlink->w * s->bpp; j++) {
-                /* s->factor is using 16 lower-order bits for decimal
-                 * places. 32768 = 1 << 15, it is an integer representation
-                 * of 0.5 and is for rounding. */
-                *p = (*p * s->factor + 32768) >> 16;
-                p++;
->>>>>>> c0279956
-            }
-        }
-    }
-    if (fade->fade_state == VF_FADE_DONE) {
-        fade->factor=UINT16_MAX;
-    }
-
-<<<<<<< HEAD
-    fade->factor = av_clip_uint16(fade->factor);
-
-    // Invert fade_factor if Fading Out
-    if (fade->type == 1) {
-        fade->factor=UINT16_MAX-fade->factor;
-    }
-
-    if (fade->factor < UINT16_MAX) {
-        if (fade->alpha) {
+        if (s->alpha) {
             // alpha only
-            plane = fade->is_packed_rgb ? 0 : A; // alpha is on plane 0 for packed formats
+            plane = s->is_packed_rgb ? 0 : A; // alpha is on plane 0 for packed formats
                                                  // or plane 3 for planar formats
             fade_plane(0, frame->height, inlink->w,
-                       fade->factor, fade->black_level, fade->black_level_scaled,
-                       fade->is_packed_rgb ? fade->rgba_map[A] : 0, // alpha offset for packed formats
-                       fade->is_packed_rgb ? 4 : 1,                 // pixstep for 8 bit packed formats
+                       s->factor, s->black_level, s->black_level_scaled,
+                       s->is_packed_rgb ? s->rgba_map[A] : 0, // alpha offset for packed formats
+                       s->is_packed_rgb ? 4 : 1,                 // pixstep for 8 bit packed formats
                        1, frame->data[plane], frame->linesize[plane]);
         } else {
             /* luma or rgb plane */
             fade_plane(0, frame->height, inlink->w,
-                       fade->factor, fade->black_level, fade->black_level_scaled,
+                       s->factor, s->black_level, s->black_level_scaled,
                        0, 1, // offset & pixstep for Y plane or RGB packed format
-                       fade->bpp, frame->data[0], frame->linesize[0]);
+                       s->bpp, frame->data[0], frame->linesize[0]);
             if (frame->data[1] && frame->data[2]) {
                 /* chroma planes */
                 for (plane = 1; plane < 3; plane++) {
                     for (i = 0; i < frame->height; i++) {
-                        const int width = FF_CEIL_RSHIFT(inlink->w, fade->hsub);
-                        p = frame->data[plane] + (i >> fade->vsub) * frame->linesize[plane];
+                        const int width = FF_CEIL_RSHIFT(inlink->w, s->hsub);
+                        p = frame->data[plane] + (i >> s->vsub) * frame->linesize[plane];
                         for (j = 0; j < width; j++) {
                             /* 8421367 = ((128 << 1) + 1) << 15. It is an integer
                              * representation of 128.5. The .5 is for rounding
                              * purposes. */
-                            *p = ((*p - 128) * fade->factor + 8421367) >> 16;
+                            *p = ((*p - 128) * s->factor + 8421367) >> 16;
                             p++;
                         }
                     }
@@ -284,31 +248,7 @@
         }
     }
 
-    fade->frame_index++;
-=======
-        if (frame->data[1] && frame->data[2]) {
-            /* chroma planes */
-            for (plane = 1; plane < 3; plane++) {
-                for (i = 0; i < frame->height; i++) {
-                    p = frame->data[plane] + (i >> s->vsub) * frame->linesize[plane];
-                    for (j = 0; j < inlink->w >> s->hsub; j++) {
-                        /* 8421367 = ((128 << 1) + 1) << 15. It is an integer
-                         * representation of 128.5. The .5 is for rounding
-                         * purposes. */
-                        *p = ((*p - 128) * s->factor + 8421367) >> 16;
-                        p++;
-                    }
-                }
-            }
-        }
-    }
-
-    if (s->frame_index >= s->start_frame &&
-        s->frame_index <= s->stop_frame)
-        s->factor += s->fade_per_frame;
-    s->factor = av_clip_uint16(s->factor);
     s->frame_index++;
->>>>>>> c0279956
 
     return ff_filter_frame(inlink->dst->outputs[0], frame);
 }
