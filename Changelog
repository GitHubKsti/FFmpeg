Entries are sorted chronologically from oldest to youngest within each release,
releases are sorted from youngest to oldest.

<<<<<<< HEAD
version <next>:
=======
version 9.3:
- h264: fix deadlocks with broken/fuzzed files
- flvdec: make decoder more robust
- vorbisdec: fix buffer overflow (CVE-2013-0894)
- ac3dec: validate channel output mode against channel count
- doc: minor improvements

version 9.2:
>>>>>>> a3b30967
- loco: check that there is data left after decoding a plane.
- mov: use the format context for logging.
- lagarith: avoid infinite loop in lag_rac_refill() with corrupted files
- flicvideo: avoid an infinite loop in byte run compression
- av_memcpy_backptr: avoid an infinite loop for back = 0
- mlpdec: do not try to allocate a zero-sized output buffer.
- qtrle: add more checks against pixel_ptr being negative.
- 4xm: check the return value of read_huffman_tables().
- cavs: initialize various context tables, avoids crashes with corrupted files
- x86/H.264: Don't use redzone in AVX h264_deblock on Win64
- VQA video: check chunk sizes before reading chunks
- RoQ video decoder: check dimensions validity
- QDM2: check array index before use, fix out of array accesses
- mpegvideo: Do REBASE_PICTURE with byte pointers
- SVQ3: unbreak decoding
- libopencore-amrwb: Make AMR-WB ifdeffery more precise
- libopencore-amr: Conditionally compile decoder and encoder bits
- arm: Fall back to runtime cpu feature detection via /proc/cpuinfo
- xxan: properly handle odd heights
- msrledec: check bounds before constructing a possibly invalid pointer,
- qtrle: fix the topmost line for 1bit
- aasc: fix output for msrle compression
- yop: check for input overreads
- yop: check that extradata is large enough
- fraps: fix off-by one bug for version 1
- vf_delogo: fix copying the input frame
- vf_delogo: fix an uninitialized read
- dnxhdenc: fix invalid reads in dnxhd_mb_var_thread()
- ATRAC3: use correct loop variable in add_tonal_components()
- MLP: store the channel layout for each substream
- MLP decoder: TrueHD: use Libav channel order
- x86: ac3: Fix HAVE_MMXEXT condition to only refer to external assembly
- arm: vp8: Fix the plain-armv6 version of vp8_luma_dc_wht
- lavr: call mix_function_init() in ff_audio_mix_set_matrix()
- rtpenc_chain: Use the original AVFormatContext for getting payload type
- rtp: Make sure the output format pointer is set
- rtp: Make sure priv_data is set before reading it
- videodsp_armv5te: remove #if HAVE_ARMV5TE_EXTERNAL
- get_bits: change the failure condition in init_get_bits
- mpegvideo: fix loop condition in draw_line()
- fate: update ref after rv30_loop_filter fix
- RV30: fix masking in rv30_loop_filter()
- libcdio: support recent cdio-paranoia
- Theora: Skip zero-sized headers
- H.264: add 3 pixels below for subpixel filter wait position
- H.264: fix ff_generate_sliding_window_mmcos() prototype
- H.264: don't clobber mmco opcode tables for non-first slice headers
- libx264: use the library specific default rc_initial_buffer_occupancy
- lavc: set the default rc_initial_buffer_occupancy
- lavc: introduce the convenience function init_get_bits8
- lavc: check for overflow in init_get_bits
- configure: enable pic for shared libs on AArch64
- zmbv: Reset the decoder on keyframe errors
- VC1 decoder: prevent a crash due missing pred_flag parameter
- matroska: Fix use after free
- VP3: Fix double free in vp3_decode_end()
- Fix a crash on windows platforms related to automatic stack alignment
  in libavresample
- Fix memleaks in the Ogg demuxer. Related to CVE-2012-2882


version 1.1:

- stream disposition information printing in ffprobe
- filter for loudness analysis following EBU R128
- Opus encoder using libopus
- ffprobe -select_streams option
- Pinnacle TARGA CineWave YUV16 decoder
- TAK demuxer, decoder and parser
- DTS-HD demuxer
- remove -same_quant, it hasn't worked for years
- FFM2 support
- X-Face image encoder and decoder
- 24-bit FLAC encoding
- multi-channel ALAC encoding up to 7.1
- metadata (INFO tag) support in WAV muxer
- subtitles raw text decoder
- support for building DLLs using MSVC
- LVF demuxer
- ffescape tool
- metadata (info chunk) support in CAF muxer
- field filter ported from libmpcodecs
- AVR demuxer
- geq filter ported from libmpcodecs
- remove ffserver daemon mode
- AST muxer/demuxer
- new expansion syntax for drawtext
- BRender PIX image decoder
- ffprobe -show_entries option
- ffprobe -sections option
- ADPCM IMA Dialogic decoder
- BRSTM demuxer
- animated GIF decoder and demuxer
- PVF demuxer
- subtitles filter
- IRCAM muxer/demuxer
- Paris Audio File demuxer
- Virtual concatenation demuxer
- VobSub demuxer
- JSON captions for TED talks decoding support
- SOX Resampler support in libswresample
- aselect filter
- SGI RLE 8-bit decoder
- Silicon Graphics Motion Video Compressor 1 & 2 decoder
- Silicon Graphics Movie demuxer
- apad filter
- Resolution & pixel format change support with multithreading for H.264
- documentation split into per-component manuals
- pp (postproc) filter ported from MPlayer
- NIST Sphere demuxer
- MPL2, VPlayer, MPlayer, AQTitle, PJS and SubViewer v1 subtitles demuxers and decoders
- Sony Wave64 muxer
- adobe and limelight publisher authentication in RTMP
- data: URI scheme
- support building on the Plan 9 operating system
- kerndeint filter ported from MPlayer
- histeq filter ported from VirtualDub
- Megalux Frame demuxer
- 012v decoder
- Improved AVC Intra decoding support


version 1.0:

- INI and flat output in ffprobe
- Scene detection in libavfilter
- Indeo Audio decoder
- channelsplit audio filter
- setnsamples audio filter
- atempo filter
- ffprobe -show_data option
- RTMPT protocol support
- iLBC encoding/decoding via libilbc
- Microsoft Screen 1 decoder
- join audio filter
- audio channel mapping filter
- Microsoft ATC Screen decoder
- RTSP listen mode
- TechSmith Screen Codec 2 decoder
- AAC encoding via libfdk-aac
- Microsoft Expression Encoder Screen decoder
- RTMPS protocol support
- RTMPTS protocol support
- RTMPE protocol support
- RTMPTE protocol support
- showwaves and showspectrum filter
- LucasArts SMUSH playback support
- SAMI, RealText and SubViewer demuxers and decoders
- Heart Of Darkness PAF playback support
- iec61883 device
- asettb filter
- new option: -progress
- 3GPP Timed Text encoder/decoder
- GeoTIFF decoder support
- ffmpeg -(no)stdin option
- Opus decoder using libopus
- caca output device using libcaca
- alphaextract and alphamerge filters
- concat filter
- flite filter
- Canopus Lossless Codec decoder
- bitmap subtitles in filters (experimental and temporary)
- MP2 encoding via TwoLAME
- bmp parser
- smptebars source
- asetpts filter
- hue filter
- ICO muxer
- SubRip encoder and decoder without embedded timing
- edge detection filter
- framestep filter
- ffmpeg -shortest option is now per-output file
  -pass and -passlogfile are now per-output stream
- volume measurement filter
- Ut Video encoder
- Microsoft Screen 2 decoder
- smartblur filter ported from MPlayer
- CPiA decoder
- decimate filter ported from MPlayer
- RTP depacketization of JPEG
- Smooth Streaming live segmenter muxer
- F4V muxer
- sendcmd and asendcmd filters
- WebVTT demuxer and decoder (simple tags supported)
- RTP packetization of JPEG
- faststart option in the MOV/MP4 muxer
- support for building with MSVC


version 0.11:

- Fixes: CVE-2012-2772, CVE-2012-2774, CVE-2012-2775, CVE-2012-2776, CVE-2012-2777,
         CVE-2012-2779, CVE-2012-2782, CVE-2012-2783, CVE-2012-2784, CVE-2012-2785,
         CVE-2012-2786, CVE-2012-2787, CVE-2012-2788, CVE-2012-2789, CVE-2012-2790,
         CVE-2012-2791, CVE-2012-2792, CVE-2012-2793, CVE-2012-2794, CVE-2012-2795,
         CVE-2012-2796, CVE-2012-2797, CVE-2012-2798, CVE-2012-2799, CVE-2012-2800,
         CVE-2012-2801, CVE-2012-2802, CVE-2012-2803, CVE-2012-2804,
- v408 Quicktime and Microsoft AYUV Uncompressed 4:4:4:4 encoder and decoder
- setfield filter
- CDXL demuxer and decoder
- Apple ProRes encoder
- ffprobe -count_packets and -count_frames options
- Sun Rasterfile Encoder
- ID3v2 attached pictures reading and writing
- WMA Lossless decoder
- bluray protocol
- blackdetect filter
- libutvideo encoder wrapper (--enable-libutvideo)
- swapuv filter
- bbox filter
- XBM encoder and decoder
- RealAudio Lossless decoder
- ZeroCodec decoder
- tile video filter
- Metal Gear Solid: The Twin Snakes demuxer
- OpenEXR image decoder
- removelogo filter
- drop support for ffmpeg without libavfilter
- drawtext video filter: fontconfig support
- ffmpeg -benchmark_all option
- super2xsai filter ported from libmpcodecs
- add libavresample audio conversion library for compatibility
- MicroDVD decoder
- Avid Meridien (AVUI) encoder and decoder
- accept + prefix to -pix_fmt option to disable automatic conversions.
- complete audio filtering in libavfilter and ffmpeg
- add fps filter
- vorbis parser
- png parser
- audio mix filter
- ffv1: support (draft) version 1.3


version 0.10:

- Fixes: CVE-2011-3929, CVE-2011-3934, CVE-2011-3935, CVE-2011-3936,
         CVE-2011-3937, CVE-2011-3940, CVE-2011-3941, CVE-2011-3944,
         CVE-2011-3945, CVE-2011-3946, CVE-2011-3947, CVE-2011-3949,
         CVE-2011-3950, CVE-2011-3951, CVE-2011-3952
- v410 Quicktime Uncompressed 4:4:4 10-bit encoder and decoder
- SBaGen (SBG) binaural beats script demuxer
- OpenMG Audio muxer
- Timecode extraction in DV and MOV
- thumbnail video filter
- XML output in ffprobe
- asplit audio filter
- tinterlace video filter
- astreamsync audio filter
- amerge audio filter
- ISMV (Smooth Streaming) muxer
- GSM audio parser
- SMJPEG muxer
- XWD encoder and decoder
- Automatic thread count based on detection number of (available) CPU cores
- y41p Brooktree Uncompressed 4:1:1 12-bit encoder and decoder
- ffprobe -show_error option
- Avid 1:1 10-bit RGB Packer codec
- v308 Quicktime Uncompressed 4:4:4 encoder and decoder
- yuv4 libquicktime packed 4:2:0 encoder and decoder
- ffprobe -show_frames option
- silencedetect audio filter
- ffprobe -show_program_version, -show_library_versions, -show_versions options
- rv34: frame-level multi-threading
- optimized iMDCT transform on x86 using SSE for for mpegaudiodec
- Improved PGS subtitle decoder
- dumpgraph option to lavfi device
- r210 and r10k encoders
- ffwavesynth decoder
- aviocat tool
- ffeval tool


version 0.9:

- openal input device added
- boxblur filter added
- BWF muxer
- Flash Screen Video 2 decoder
- lavfi input device added
- added avconv, which is almost the same for now, except
for a few incompatible changes in the options, which will hopefully make them
easier to use. The changes are:
    * The options placement is now strictly enforced! While in theory the
      options for ffmpeg should be given in [input options] -i INPUT [output
      options] OUTPUT order, in practice it was possible to give output options
      before the -i and it mostly worked. Except when it didn't - the behavior was
      a bit inconsistent. In avconv, it is not possible to mix input and output
      options. All non-global options are reset after an input or output filename.
    * All per-file options are now truly per-file - they apply only to the next
      input or output file and specifying different values for different files
      will now work properly (notably -ss and -t options).
    * All per-stream options are now truly per-stream - it is possible to
      specify which stream(s) should a given option apply to. See the Stream
      specifiers section in the avconv manual for details.
    * In ffmpeg some options (like -newvideo/-newaudio/...) are irregular in the
      sense that they're specified after the output filename instead of before,
      like all other options. In avconv this irregularity is removed, all options
      apply to the next input or output file.
    * -newvideo/-newaudio/-newsubtitle options were removed. Not only were they
      irregular and highly confusing, they were also redundant. In avconv the -map
      option will create new streams in the output file and map input streams to
      them. E.g. avconv -i INPUT -map 0 OUTPUT will create an output stream for
      each stream in the first input file.
    * The -map option now has slightly different and more powerful syntax:
        + Colons (':') are used to separate file index/stream type/stream index
          instead of dots. Comma (',') is used to separate the sync stream instead
          of colon.. This is done for consistency with other options.
        + It's possible to specify stream type. E.g. -map 0:a:2 creates an
          output stream from the third input audio stream.
        + Omitting the stream index now maps all the streams of the given type,
          not just the first. E.g. -map 0:s creates output streams for all the
          subtitle streams in the first input file.
        + Since -map can now match multiple streams, negative mappings were
          introduced. Negative mappings disable some streams from an already
          defined map. E.g. '-map 0 -map -0:a:1' means 'create output streams for
          all the stream in the first input file, except for the second audio
          stream'.
    * There is a new option -c (or -codec) for choosing the decoder/encoder to
      use, which allows to precisely specify target stream(s) consistently with
      other options. E.g. -c:v lib264 sets the codec for all video streams, -c:a:0
      libvorbis sets the codec for the first audio stream and -c copy copies all
      the streams without reencoding. Old -vcodec/-acodec/-scodec options are now
      aliases to -c:v/a/s
    * It is now possible to precisely specify which stream should an AVOption
      apply to. E.g. -b:v:0 2M sets the bitrate for the first video stream, while
      -b:a 128k sets the bitrate for all audio streams. Note that the old -ab 128k
      syntax is deprecated and will stop working soon.
    * -map_chapters now takes only an input file index and applies to the next
      output file. This is consistent with how all the other options work.
    * -map_metadata now takes only an input metadata specifier and applies to
      the next output file. Output metadata specifier is now part of the option
      name, similarly to the AVOptions/map/codec feature above.
    * -metadata can now be used to set metadata on streams and chapters, e.g.
      -metadata:s:1 language=eng sets the language of the first stream to 'eng'.
      This made -vlang/-alang/-slang options redundant, so they were removed.
    * -qscale option now uses stream specifiers and applies to all streams, not
      just video. I.e. plain -qscale number would now apply to all streams. To get
      the old behavior, use -qscale:v. Also there is now a shortcut -q for -qscale
      and -aq is now an alias for -q:a.
    * -vbsf/-absf/-sbsf options were removed and replaced by a -bsf option which
      uses stream specifiers. Use -bsf:v/a/s instead of the old options.
    * -itsscale option now uses stream specifiers, so its argument is only the
      scale parameter.
    * -intra option was removed, use -g 0 for the same effect.
    * -psnr option was removed, use -flags +psnr for the same effect.
    * -vf option is now an alias to the new -filter option, which uses stream specifiers.
    * -vframes/-aframes/-dframes options are now aliases to the new -frames option.
    * -vtag/-atag/-stag options are now aliases to the new -tag option.
- XMV demuxer
- LOAS demuxer
- ashowinfo filter added
- Windows Media Image decoder
- amovie source added
- LATM muxer/demuxer
- Speex encoder via libspeex
- JSON output in ffprobe
- WTV muxer
- Optional C++ Support (needed for libstagefright)
- H.264 Decoding on Android via Stagefright
- Prores decoder
- BIN/XBIN/ADF/IDF text file decoder
- aconvert audio filter added
- audio support to lavfi input device added
- libcdio-paranoia input device for audio CD grabbing
- Apple ProRes decoder
- CELT in Ogg demuxing
- G.723.1 demuxer and decoder
- libmodplug support (--enable-libmodplug)
- VC-1 interlaced decoding
- libutvideo wrapper (--enable-libutvideo)
- aevalsrc audio source added
- Ut Video decoder
- Speex encoding via libspeex
- 4:2:2 H.264 decoding support
- 4:2:2 and 4:4:4 H.264 encoding with libx264
- Pulseaudio input device
- Prores encoder
- Video Decoder Acceleration (VDA) HWAccel module.
- replacement Indeo 3 decoder
- new ffmpeg option: -map_channel
- volume audio filter added
- earwax audio filter added
- libv4l2 support (--enable-libv4l2)
- TLS/SSL and HTTPS protocol support
- AVOptions API rewritten and documented
- most of CODEC_FLAG2_*, some CODEC_FLAG_* and many codec-specific fields in
  AVCodecContext deprecated. Codec private options should be used instead.
- Properly working defaults in libx264 wrapper, support for native presets.
- Encrypted OMA files support
- Discworld II BMV decoding support
- VBLE Decoder
- OS X Video Decoder Acceleration (VDA) support
- compact and csv output in ffprobe
- pan audio filter
- IFF Amiga Continuous Bitmap (ACBM) decoder
- ass filter
- CRI ADX audio format muxer and demuxer
- Playstation Portable PMP format demuxer
- Microsoft Windows ICO demuxer
- life source
- PCM format support in OMA demuxer
- CLJR encoder
- new option: -report
- Dxtory capture format decoder
- cellauto source
- Simple segmenting muxer
- Indeo 4 decoder
- SMJPEG demuxer


version 0.8:

- many many things we forgot because we rather write code than changelogs
- WebM support in Matroska de/muxer
- low overhead Ogg muxing
- MMS-TCP support
- VP8 de/encoding via libvpx
- Demuxer for On2's IVF format
- Pictor/PC Paint decoder
- HE-AAC v2 decoder
- HE-AAC v2 encoding with libaacplus
- libfaad2 wrapper removed
- DTS-ES extension (XCh) decoding support
- native VP8 decoder
- RTSP tunneling over HTTP
- RTP depacketization of SVQ3
- -strict inofficial replaced by -strict unofficial
- ffplay -exitonkeydown and -exitonmousedown options added
- native GSM / GSM MS decoder
- RTP depacketization of QDM2
- ANSI/ASCII art playback system
- Lego Mindstorms RSO de/muxer
- libavcore added (and subsequently removed)
- SubRip subtitle file muxer and demuxer
- Chinese AVS encoding via libxavs
- ffprobe -show_packets option added
- RTP packetization of Theora and Vorbis
- RTP depacketization of MP4A-LATM
- RTP packetization and depacketization of VP8
- hflip filter
- Apple HTTP Live Streaming demuxer
- a64 codec
- MMS-HTTP support
- G.722 ADPCM audio encoder/decoder
- R10k video decoder
- ocv_smooth filter
- frei0r wrapper filter
- change crop filter syntax to width:height:x:y
- make the crop filter accept parametric expressions
- make ffprobe accept AVFormatContext options
- yadif filter
- blackframe filter
- Demuxer for Leitch/Harris' VR native stream format (LXF)
- RTP depacketization of the X-QT QuickTime format
- SAP (Session Announcement Protocol, RFC 2974) muxer and demuxer
- cropdetect filter
- ffmpeg -crop* options removed
- transpose filter added
- ffmpeg -force_key_frames option added
- demuxer for receiving raw rtp:// URLs without an SDP description
- single stream LATM/LOAS decoder
- setpts filter added
- Win64 support for optimized x86 assembly functions
- MJPEG/AVI1 to JPEG/JFIF bitstream filter
- ASS subtitle encoder and decoder
- IEC 61937 encapsulation for E-AC-3, TrueHD, DTS-HD (for HDMI passthrough)
- overlay filter added
- rename aspect filter to setdar, and pixelaspect to setsar
- IEC 61937 demuxer
- Mobotix .mxg demuxer
- frei0r source added
- hqdn3d filter added
- RTP depacketization of QCELP
- FLAC parser added
- gradfun filter added
- AMR-WB decoder
- replace the ocv_smooth filter with a more generic ocv filter
- Windows Televison (WTV) demuxer
- FFmpeg metadata format muxer and demuxer
- SubRip (srt) subtitle encoder and decoder
- floating-point AC-3 encoder added
- Lagarith decoder
- ffmpeg -copytb option added
- IVF muxer added
- Wing Commander IV movies decoder added
- movie source added
- Bink version 'b' audio and video decoder
- Bitmap Brothers JV playback system
- Apple HTTP Live Streaming protocol handler
- sndio support for playback and record
- Linux framebuffer input device added
- Chronomaster DFA decoder
- DPX image encoder
- MicroDVD subtitle file muxer and demuxer
- Playstation Portable PMP format demuxer
- fieldorder video filter added
- AAC encoding via libvo-aacenc
- AMR-WB encoding via libvo-amrwbenc
- xWMA demuxer
- Mobotix MxPEG decoder
- VP8 frame-multithreading
- NEON optimizations for VP8
- Lots of deprecated API cruft removed
- fft and imdct optimizations for AVX (Sandy Bridge) processors
- showinfo filter added
- SMPTE 302M AES3 audio decoder
- Apple Core Audio Format muxer
- 9bit and 10bit per sample support in the H.264 decoder
- 9bit and 10bit FFV1 encoding / decoding
- split filter added
- select filter added
- sdl output device added
- libmpcodecs video filter support (3 times as many filters than before)
- mpeg2 aspect ratio dection fixed
- libxvid aspect pickiness fixed
- Frame multithreaded decoding
- E-AC-3 audio encoder
- ac3enc: add channel coupling support
- floating-point sample format support to the ac3, eac3, dca, aac, and vorbis decoders.
- H264/MPEG frame-level multi-threading
- All av_metadata_* functions renamed to av_dict_* and moved to libavutil
- 4:4:4 H.264 decoding support
- 10-bit H.264 optimizations for x86
- lut, lutrgb, and lutyuv filters added
- buffersink libavfilter sink added
- Bump libswscale for recently reported ABI break
- New J2K encoder (via OpenJPEG)


version 0.7:

- all the changes for 0.8, but keeping API/ABI compatibility with the 0.6 release


version 0.6:

- PB-frame decoding for H.263
- deprecated vhook subsystem removed
- deprecated old scaler removed
- VQF demuxer
- Alpha channel scaler
- PCX encoder
- RTP packetization of H.263
- RTP packetization of AMR
- RTP depacketization of Vorbis
- CorePNG decoding support
- Cook multichannel decoding support
- introduced avlanguage helpers in libavformat
- 8088flex TMV demuxer and decoder
- per-stream language-tags extraction in asfdec
- V210 decoder and encoder
- remaining GPL parts in AC-3 decoder converted to LGPL
- QCP demuxer
- SoX native format muxer and demuxer
- AMR-NB decoding/encoding, AMR-WB decoding via OpenCORE libraries
- DPX image decoder
- Electronic Arts Madcow decoder
- DivX (XSUB) subtitle encoder
- nonfree libamr support for AMR-NB/WB decoding/encoding removed
- experimental AAC encoder
- RTP depacketization of ASF and RTSP from WMS servers
- RTMP support in libavformat
- noX handling for OPT_BOOL X options
- Wave64 demuxer
- IEC-61937 compatible Muxer
- TwinVQ decoder
- Bluray (PGS) subtitle decoder
- LPCM support in MPEG-TS (HDMV RID as found on Blu-ray disks)
- WMA Pro decoder
- Core Audio Format demuxer
- Atrac1 decoder
- MD STUDIO audio demuxer
- RF64 support in WAV demuxer
- MPEG-4 Audio Lossless Coding (ALS) decoder
- -formats option split into -formats, -codecs, -bsfs, and -protocols
- IV8 demuxer
- CDG demuxer and decoder
- R210 decoder
- Auravision Aura 1 and 2 decoders
- Deluxe Paint Animation playback system
- SIPR decoder
- Adobe Filmstrip muxer and demuxer
- RTP depacketization of H.263
- Bink demuxer and audio/video decoders
- enable symbol versioning by default for linkers that support it
- IFF PBM/ILBM bitmap decoder
- concat protocol
- Indeo 5 decoder
- RTP depacketization of AMR
- WMA Voice decoder
- ffprobe tool
- AMR-NB decoder
- RTSP muxer
- HE-AAC v1 decoder
- Kega Game Video (KGV1) decoder
- VorbisComment writing for FLAC, Ogg FLAC and Ogg Speex files
- RTP depacketization of Theora
- HTTP Digest authentication
- RTMP/RTMPT/RTMPS/RTMPE/RTMPTE protocol support via librtmp
- Psygnosis YOP demuxer and video decoder
- spectral extension support in the E-AC-3 decoder
- unsharp video filter
- RTP hinting in the mov/3gp/mp4 muxer
- Dirac in Ogg demuxing
- seek to keyframes in Ogg
- 4:2:2 and 4:4:4 Theora decoding
- 35% faster VP3/Theora decoding
- faster AAC decoding
- faster H.264 decoding
- RealAudio 1.0 (14.4K) encoder


version 0.5:

- DV50 AKA DVCPRO50 encoder, decoder, muxer and demuxer
- TechSmith Camtasia (TSCC) video decoder
- IBM Ultimotion (ULTI) video decoder
- Sierra Online audio file demuxer and decoder
- Apple QuickDraw (qdrw) video decoder
- Creative ADPCM audio decoder (16 bits as well as 8 bits schemes)
- Electronic Arts Multimedia (WVE/UV2/etc.) file demuxer
- Miro VideoXL (VIXL) video decoder
- H.261 video encoder
- QPEG video decoder
- Nullsoft Video (NSV) file demuxer
- Shorten audio decoder
- LOCO video decoder
- Apple Lossless Audio Codec (ALAC) decoder
- Winnov WNV1 video decoder
- Autodesk Animator Studio Codec (AASC) decoder
- Indeo 2 video decoder
- Fraps FPS1 video decoder
- Snow video encoder/decoder
- Sonic audio encoder/decoder
- Vorbis audio decoder
- Macromedia ADPCM decoder
- Duck TrueMotion 2 video decoder
- support for decoding FLX and DTA extensions in FLIC files
- H.264 custom quantization matrices support
- ffserver fixed, it should now be usable again
- QDM2 audio decoder
- Real Cooker audio decoder
- TrueSpeech audio decoder
- WMA2 audio decoder fixed, now all files should play correctly
- RealAudio 14.4 and 28.8 decoders fixed
- JPEG-LS decoder
- build system improvements
- tabs and trailing whitespace removed from the codebase
- CamStudio video decoder
- AIFF/AIFF-C audio format, encoding and decoding
- ADTS AAC file reading and writing
- Creative VOC file reading and writing
- American Laser Games multimedia (*.mm) playback system
- Zip Motion Blocks Video decoder
- improved Theora/VP3 decoder
- True Audio (TTA) decoder
- AVS demuxer and video decoder
- JPEG-LS encoder
- Smacker demuxer and decoder
- NuppelVideo/MythTV demuxer and RTjpeg decoder
- KMVC decoder
- MPEG-2 intra VLC support
- MPEG-2 4:2:2 encoder
- Flash Screen Video decoder
- GXF demuxer
- Chinese AVS decoder
- GXF muxer
- MXF demuxer
- VC-1/WMV3/WMV9 video decoder
- MacIntel support
- AVISynth support
- VMware video decoder
- VP5 video decoder
- VP6 video decoder
- WavPack lossless audio decoder
- Targa (.TGA) picture decoder
- Vorbis audio encoder
- Delphine Software .cin demuxer/audio and video decoder
- Tiertex .seq demuxer/video decoder
- MTV demuxer
- TIFF picture encoder and decoder
- GIF picture decoder
- Intel Music Coder decoder
- Zip Motion Blocks Video encoder
- Musepack decoder
- Flash Screen Video encoder
- Theora encoding via libtheora
- BMP encoder
- WMA encoder
- GSM-MS encoder and decoder
- DCA decoder
- DXA demuxer and decoder
- DNxHD decoder
- Gamecube movie (.THP) playback system
- Blackfin optimizations
- Interplay C93 demuxer and video decoder
- Bethsoft VID demuxer and video decoder
- CRYO APC demuxer
- Atrac3 decoder
- V.Flash PTX decoder
- RoQ muxer, RoQ audio encoder
- Renderware TXD demuxer and decoder
- extern C declarations for C++ removed from headers
- sws_flags command line option
- codebook generator
- RoQ video encoder
- QTRLE encoder
- OS/2 support removed and restored again
- AC-3 decoder
- NUT muxer
- additional SPARC (VIS) optimizations
- Matroska muxer
- slice-based parallel H.264 decoding
- Monkey's Audio demuxer and decoder
- AMV audio and video decoder
- DNxHD encoder
- H.264 PAFF decoding
- Nellymoser ASAO decoder
- Beam Software SIFF demuxer and decoder
- libvorbis Vorbis decoding removed in favor of native decoder
- IntraX8 (J-Frame) subdecoder for WMV2 and VC-1
- Ogg (Theora, Vorbis and FLAC) muxer
- The "device" muxers and demuxers are now in a new libavdevice library
- PC Paintbrush PCX decoder
- Sun Rasterfile decoder
- TechnoTrend PVA demuxer
- Linux Media Labs MPEG-4 (LMLM4) demuxer
- AVM2 (Flash 9) SWF muxer
- QT variant of IMA ADPCM encoder
- VFW grabber
- iPod/iPhone compatible mp4 muxer
- Mimic decoder
- MSN TCP Webcam stream demuxer
- RL2 demuxer / decoder
- IFF demuxer
- 8SVX audio decoder
- non-recursive Makefiles
- BFI demuxer
- MAXIS EA XA (.xa) demuxer / decoder
- BFI video decoder
- OMA demuxer
- MLP/TrueHD decoder
- Electronic Arts CMV decoder
- Motion Pixels Video decoder
- Motion Pixels MVI demuxer
- removed animated GIF decoder/demuxer
- D-Cinema audio muxer
- Electronic Arts TGV decoder
- Apple Lossless Audio Codec (ALAC) encoder
- AAC decoder
- floating point PCM encoder/decoder
- MXF muxer
- DV100 AKA DVCPRO HD decoder and demuxer
- E-AC-3 support added to AC-3 decoder
- Nellymoser ASAO encoder
- ASS and SSA demuxer and muxer
- liba52 wrapper removed
- SVQ3 watermark decoding support
- Speex decoding via libspeex
- Electronic Arts TGQ decoder
- RV40 decoder
- QCELP / PureVoice decoder
- RV30 decoder
- hybrid WavPack support
- R3D REDCODE demuxer
- ALSA support for playback and record
- Electronic Arts TQI decoder
- OpenJPEG based JPEG 2000 decoder
- NC (NC4600) camera file demuxer
- Gopher client support
- MXF D-10 muxer
- generic metadata API
- flash ScreenVideo2 encoder


version 0.4.9-pre1:

- DV encoder, DV muxer
- Microsoft RLE video decoder
- Microsoft Video-1 decoder
- Apple Animation (RLE) decoder
- Apple Graphics (SMC) decoder
- Apple Video (RPZA) decoder
- Cinepak decoder
- Sega FILM (CPK) file demuxer
- Westwood multimedia support (VQA & AUD files)
- Id Quake II CIN playback support
- 8BPS video decoder
- FLIC playback support
- RealVideo 2.0 (RV20) decoder
- Duck TrueMotion v1 (DUCK) video decoder
- Sierra VMD demuxer and video decoder
- MSZH and ZLIB decoder support
- SVQ1 video encoder
- AMR-WB support
- PPC optimizations
- rate distortion optimal cbp support
- rate distorted optimal ac prediction for MPEG-4
- rate distorted optimal lambda->qp support
- AAC encoding with libfaac
- Sunplus JPEG codec (SP5X) support
- use Lagrange multipler instead of QP for ratecontrol
- Theora/VP3 decoding support
- XA and ADX ADPCM codecs
- export MPEG-2 active display area / pan scan
- Add support for configuring with IBM XLC
- floating point AAN DCT
- initial support for zygo video (not complete)
- RGB ffv1 support
- new audio/video parser API
- av_log() system
- av_read_frame() and av_seek_frame() support
- missing last frame fixes
- seek by mouse in ffplay
- noise reduction of DCT coefficients
- H.263 OBMC & 4MV support
- H.263 alternative inter vlc support
- H.263 loop filter
- H.263 slice structured mode
- interlaced DCT support for MPEG-2 encoding
- stuffing to stay above min_bitrate
- MB type & QP visualization
- frame stepping for ffplay
- interlaced motion estimation
- alternate scantable support
- SVCD scan offset support
- closed GOP support
- SSE2 FDCT
- quantizer noise shaping
- G.726 ADPCM audio codec
- MS ADPCM encoding
- multithreaded/SMP motion estimation
- multithreaded/SMP encoding for MPEG-1/MPEG-2/MPEG-4/H.263
- multithreaded/SMP decoding for MPEG-2
- FLAC decoder
- Metrowerks CodeWarrior suppport
- H.263+ custom pcf support
- nicer output for 'ffmpeg -formats'
- Matroska demuxer
- SGI image format, encoding and decoding
- H.264 loop filter support
- H.264 CABAC support
- nicer looking arrows for the motion vector visualization
- improved VCD support
- audio timestamp drift compensation
- MPEG-2 YUV 422/444 support
- polyphase kaiser windowed sinc and blackman nuttall windowed sinc audio resample
- better image scaling
- H.261 support
- correctly interleave packets during encoding
- VIS optimized motion compensation
- intra_dc_precision>0 encoding support
- support reuse of motion vectors/MB types/field select values of the source video
- more accurate deblock filter
- padding support
- many optimizations and bugfixes
- FunCom ISS audio file demuxer and according ADPCM decoding


version 0.4.8:

- MPEG-2 video encoding (Michael)
- Id RoQ playback subsystem (Mike Melanson and Tim Ferguson)
- Wing Commander III Movie (.mve) file playback subsystem (Mike Melanson
  and Mario Brito)
- Xan DPCM audio decoder (Mario Brito)
- Interplay MVE playback subsystem (Mike Melanson)
- Duck DK3 and DK4 ADPCM audio decoders (Mike Melanson)


version 0.4.7:

- RealAudio 1.0 (14_4) and 2.0 (28_8) native decoders. Author unknown, code from mplayerhq
  (originally from public domain player for Amiga at http://www.honeypot.net/audio)
- current version now also compiles with older GCC (Fabrice)
- 4X multimedia playback system including 4xm file demuxer (Mike
  Melanson), and 4X video and audio codecs (Michael)
- Creative YUV (CYUV) decoder (Mike Melanson)
- FFV1 codec (our very simple lossless intra only codec, compresses much better
  than HuffYUV) (Michael)
- ASV1 (Asus), H.264, Intel indeo3 codecs have been added (various)
- tiny PNG encoder and decoder, tiny GIF decoder, PAM decoder (PPM with
  alpha support), JPEG YUV colorspace support. (Fabrice Bellard)
- ffplay has been replaced with a newer version which uses SDL (optionally)
  for multiplatform support (Fabrice)
- Sorenson Version 3 codec (SVQ3) support has been added (decoding only) - donated
  by anonymous
- AMR format has been added (Johannes Carlsson)
- 3GP support has been added (Johannes Carlsson)
- VP3 codec has been added (Mike Melanson)
- more MPEG-1/2 fixes
- better multiplatform support, MS Visual Studio fixes (various)
- AltiVec optimizations (Magnus Damn and others)
- SH4 processor support has been added (BERO)
- new public interfaces (avcodec_get_pix_fmt) (Roman Shaposhnick)
- VOB streaming support (Brian Foley)
- better MP3 autodetection (Andriy Rysin)
- qpel encoding (Michael)
- 4mv+b frames encoding finally fixed (Michael)
- chroma ME (Michael)
- 5 comparison functions for ME (Michael)
- B-frame encoding speedup (Michael)
- WMV2 codec (unfinished - Michael)
- user specified diamond size for EPZS (Michael)
- Playstation STR playback subsystem, still experimental (Mike and Michael)
- ASV2 codec (Michael)
- CLJR decoder (Alex)

.. And lots more new enhancements and fixes.


version 0.4.6:

- completely new integer only MPEG audio layer 1/2/3 decoder rewritten
  from scratch
- Recoded DCT and motion vector search with gcc (no longer depends on nasm)
- fix quantization bug in AC3 encoder
- added PCM codecs and format. Corrected WAV/AVI/ASF PCM issues
- added prototype ffplay program
- added GOB header parsing on H.263/H.263+ decoder (Juanjo)
- bug fix on MCBPC tables of H.263 (Juanjo)
- bug fix on DC coefficients of H.263 (Juanjo)
- added Advanced Prediction Mode on H.263/H.263+ decoder (Juanjo)
- now we can decode H.263 streams found in QuickTime files (Juanjo)
- now we can decode H.263 streams found in VIVO v1 files(Juanjo)
- preliminary RTP "friendly" mode for H.263/H.263+ coding. (Juanjo)
- added GOB header for H.263/H.263+ coding on RTP mode (Juanjo)
- now H.263 picture size is returned on the first decoded frame (Juanjo)
- added first regression tests
- added MPEG-2 TS demuxer
- new demux API for libav
- more accurate and faster IDCT (Michael)
- faster and entropy-controlled motion search (Michael)
- two pass video encoding (Michael)
- new video rate control (Michael)
- added MSMPEG4V1, MSMPEGV2 and WMV1 support (Michael)
- great performance improvement of video encoders and decoders (Michael)
- new and faster bit readers and vlc parsers (Michael)
- high quality encoding mode: tries all macroblock/VLC types (Michael)
- added DV video decoder
- preliminary RTP/RTSP support in ffserver and libavformat
- H.263+ AIC decoding/encoding support (Juanjo)
- VCD MPEG-PS mode (Juanjo)
- PSNR stuff (Juanjo)
- simple stats output (Juanjo)
- 16-bit and 15-bit RGB/BGR/GBR support (Bisqwit)


version 0.4.5:

- some header fixes (Zdenek Kabelac <kabi at informatics.muni.cz>)
- many MMX optimizations (Nick Kurshev <nickols_k at mail.ru>)
- added configure system (actually a small shell script)
- added MPEG audio layer 1/2/3 decoding using LGPL'ed mpglib by
  Michael Hipp (temporary solution - waiting for integer only
  decoder)
- fixed VIDIOCSYNC interrupt
- added Intel H.263 decoding support ('I263' AVI fourCC)
- added Real Video 1.0 decoding (needs further testing)
- simplified image formats again. Added PGM format (=grey
  pgm). Renamed old PGM to PGMYUV.
- fixed msmpeg4 slice issues (tell me if you still find problems)
- fixed OpenDivX bugs with newer versions (added VOL header decoding)
- added support for MPlayer interface
- added macroblock skip optimization
- added MJPEG decoder
- added mmx/mmxext IDCT from libmpeg2
- added pgmyuvpipe, ppm, and ppm_pipe formats (original patch by Celer
  <celer at shell.scrypt.net>)
- added pixel format conversion layer (e.g. for MJPEG or PPM)
- added deinterlacing option
- MPEG-1/2 fixes
- MPEG-4 vol header fixes (Jonathan Marsden <snmjbm at pacbell.net>)
- ARM optimizations (Lionel Ulmer <lionel.ulmer at free.fr>).
- Windows porting of file converter
- added MJPEG raw format (input/output)
- added JPEG image format support (input/output)


version 0.4.4:

- fixed some std header definitions (Bjorn Lindgren
  <bjorn.e.lindgren at telia.com>).
- added MPEG demuxer (MPEG-1 and 2 compatible).
- added ASF demuxer
- added prototype RM demuxer
- added AC3 decoding (done with libac3 by Aaron Holtzman)
- added decoding codec parameter guessing (.e.g. for MPEG, because the
  header does not include them)
- fixed header generation in MPEG-1, AVI and ASF muxer: wmplayer can now
  play them (only tested video)
- fixed H.263 white bug
- fixed phase rounding in img resample filter
- add MMX code for polyphase img resample filter
- added CPU autodetection
- added generic title/author/copyright/comment string handling (ASF and RM
  use them)
- added SWF demux to extract MP3 track (not usable yet because no MP3
  decoder)
- added fractional frame rate support
- codecs are no longer searched by read_header() (should fix ffserver
  segfault)


version 0.4.3:

- BGR24 patch (initial patch by Jeroen Vreeken <pe1rxq at amsat.org>)
- fixed raw yuv output
- added motion rounding support in MPEG-4
- fixed motion bug rounding in MSMPEG4
- added B-frame handling in video core
- added full MPEG-1 decoding support
- added partial (frame only) MPEG-2 support
- changed the FOURCC code for H.263 to "U263" to be able to see the
  +AVI/H.263 file with the UB Video H.263+ decoder. MPlayer works with
  this +codec ;) (JuanJo).
- Halfpel motion estimation after MB type selection (JuanJo)
- added pgm and .Y.U.V output format
- suppressed 'img:' protocol. Simply use: /tmp/test%d.[pgm|Y] as input or
  output.
- added pgmpipe I/O format (original patch from Martin Aumueller
  <lists at reserv.at>, but changed completely since we use a format
  instead of a protocol)


version 0.4.2:

- added H.263/MPEG-4/MSMPEG4 decoding support. MPEG-4 decoding support
  (for OpenDivX) is almost complete: 8x8 MVs and rounding are
  missing. MSMPEG4 support is complete.
- added prototype MPEG-1 decoder. Only I- and P-frames handled yet (it
  can decode ffmpeg MPEGs :-)).
- added libavcodec API documentation (see apiexample.c).
- fixed image polyphase bug (the bottom of some images could be
  greenish)
- added support for non clipped motion vectors (decoding only)
  and image sizes non-multiple of 16
- added support for AC prediction (decoding only)
- added file overwrite confirmation (can be disabled with -y)
- added custom size picture to H.263 using H.263+ (Juanjo)


version 0.4.1:

- added MSMPEG4 (aka DivX) compatible encoder. Changed default codec
  of AVI and ASF to DIV3.
- added -me option to set motion estimation method
  (default=log). suppressed redundant -hq option.
- added options -acodec and -vcodec to force a given codec (useful for
  AVI for example)
- fixed -an option
- improved dct_quantize speed
- factorized some motion estimation code


version 0.4.0:

- removing grab code from ffserver and moved it to ffmpeg. Added
  multistream support to ffmpeg.
- added timeshifting support for live feeds (option ?date=xxx in the
  URL)
- added high quality image resize code with polyphase filter (need
  mmx/see optimization). Enable multiple image size support in ffserver.
- added multi live feed support in ffserver
- suppressed master feature from ffserver (it should be done with an
  external program which opens the .ffm url and writes it to another
  ffserver)
- added preliminary support for video stream parsing (WAV and AVI half
  done). Added proper support for audio/video file conversion in
  ffmpeg.
- added preliminary support for video file sending from ffserver
- redesigning I/O subsystem: now using URL based input and output
  (see avio.h)
- added WAV format support
- added "tty user interface" to ffmpeg to stop grabbing gracefully
- added MMX/SSE optimizations to SAD (Sums of Absolutes Differences)
  (Juan J. Sierralta P. a.k.a. "Juanjo" <juanjo at atmlab.utfsm.cl>)
- added MMX DCT from mpeg2_movie 1.5 (Juanjo)
- added new motion estimation algorithms, log and phods (Juanjo)
- changed directories: libav for format handling, libavcodec for
  codecs


version 0.3.4:

- added stereo in MPEG audio encoder


version 0.3.3:

- added 'high quality' mode which use motion vectors. It can be used in
  real time at low resolution.
- fixed rounding problems which caused quality problems at high
  bitrates and large GOP size


version 0.3.2: small fixes

- ASF fixes
- put_seek bug fix


version 0.3.1: added avi/divx support

- added AVI support
- added MPEG-4 codec compatible with OpenDivX. It is based on the H.263 codec
- added sound for flash format (not tested)


version 0.3: initial public release<|MERGE_RESOLUTION|>--- conflicted
+++ resolved
@@ -1,18 +1,12 @@
 Entries are sorted chronologically from oldest to youngest within each release,
 releases are sorted from youngest to oldest.
 
-<<<<<<< HEAD
 version <next>:
-=======
-version 9.3:
 - h264: fix deadlocks with broken/fuzzed files
 - flvdec: make decoder more robust
 - vorbisdec: fix buffer overflow (CVE-2013-0894)
 - ac3dec: validate channel output mode against channel count
 - doc: minor improvements
-
-version 9.2:
->>>>>>> a3b30967
 - loco: check that there is data left after decoding a plane.
 - mov: use the format context for logging.
 - lagarith: avoid infinite loop in lag_rac_refill() with corrupted files
