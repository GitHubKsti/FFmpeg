--- conflicted
+++ resolved
@@ -79,12 +79,8 @@
 Standard options:
   --logfile=FILE           log tests and output to FILE [config.log]
   --disable-logging        do not log configure debug information
-<<<<<<< HEAD
   --fatal-warnings         fail if any configure warning is generated
-  --prefix=PREFIX          install in PREFIX [$prefix]
-=======
   --prefix=PREFIX          install in PREFIX [$prefix_default]
->>>>>>> 576c9003
   --bindir=DIR             install binaries in DIR [PREFIX/bin]
   --datadir=DIR            install data files in DIR [PREFIX/share/ffmpeg]
   --docdir=DIR             install documentation in DIR [PREFIX/share/doc/ffmpeg]
@@ -92,15 +88,11 @@
   --shlibdir=DIR           install shared libs in DIR [LIBDIR]
   --incdir=DIR             install includes in DIR [PREFIX/include]
   --mandir=DIR             install man page in DIR [PREFIX/share/man]
-<<<<<<< HEAD
   --pkgconfigdir=DIR       install pkg-config files in DIR [LIBDIR/pkgconfig]
   --enable-rpath           use rpath to allow installing libraries in paths
                            not part of the dynamic linker search path
-                           use rpath when linking programs [USE WITH CARE]
+                           use rpath when linking programs (USE WITH CARE)
   --install-name-dir=DIR   Darwin directory name for installed targets
-=======
-  --enable-rpath           use rpath when linking programs (USE WITH CARE)
->>>>>>> 576c9003
 
 Licensing options:
   --enable-gpl             allow use of GPL code, the resulting libs
@@ -113,11 +105,7 @@
   --disable-static         do not build static libraries [no]
   --enable-shared          build shared libraries [no]
   --enable-small           optimize for size instead of speed
-<<<<<<< HEAD
-  --disable-runtime-cpudetect disable detecting cpu capabilities at runtime (smaller binary)
-=======
-  --enable-runtime-cpudetect detect CPU capabilities at runtime (bigger binary)
->>>>>>> 576c9003
+  --disable-runtime-cpudetect disable detecting CPU capabilities at runtime (smaller binary)
   --enable-gray            enable full grayscale support (slower color)
   --disable-swscale-alpha  disable alpha channel support in swscale
   --disable-all            disable building components, libraries and programs
@@ -6602,11 +6590,7 @@
 echo "optimizations             ${optimizations-no}"
 echo "static                    ${static-no}"
 echo "shared                    ${shared-no}"
-<<<<<<< HEAD
 echo "postprocessing support    ${postproc-no}"
-echo "new filter support        ${avfilter-no}"
-=======
->>>>>>> 576c9003
 echo "network support           ${network-no}"
 echo "threading support         ${thread_type-no}"
 echo "safe bitstream reader     ${safe_bitstream_reader-no}"
@@ -6647,11 +6631,7 @@
 
 echo "License: $license"
 
-<<<<<<< HEAD
-echo "Creating config.mak, config.h, and doc/config.texi..."
-=======
 echo "Creating configuration files ..."
->>>>>>> 576c9003
 
 fi # test "$quiet" != "yes"
 
